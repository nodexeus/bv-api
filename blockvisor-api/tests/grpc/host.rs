use blockvisor_api::auth::resource::HostId;
use blockvisor_api::grpc::api;
use tonic::Code;

use crate::setup::helper::traits::{HostService, NodeService, OrgService, SocketRpc};
use crate::setup::TestServer;

<<<<<<< HEAD
=======
type Service = api::host_service_client::HostServiceClient<Channel>;
type OrgService = api::org_service_client::OrgServiceClient<Channel>;

#[tokio::test]
async fn unauthenticated_without_token_for_update() {
    let test = TestServer::new().await;
    let req = api::HostServiceUpdateRequest {
        id: test.seed().host.id.to_string(),
        name: None,
        version: None,
        os: None,
        os_version: None,
        region: None,
        billing_amount: None,
        total_disk_space: None,
        managed_by: None,
        update_tags: None,
        cost: None,
    };
    let status = test.send(Service::update, req).await.unwrap_err();
    assert_eq!(status.code(), tonic::Code::Unauthenticated);
}

>>>>>>> c38d0506
#[tokio::test]
async fn create_a_new_host() {
    let test = TestServer::new().await;

<<<<<<< HEAD
    let create_req = |provision_token| api::HostServiceCreateRequest {
        provision_token,
        is_private: false,
        network_name: "new-host".to_string(),
        display_name: None,
        region: Some("europe-2-birmingham".to_string()),
        schedule_type: api::ScheduleType::Automatic as i32,
        os: "LuukOS".to_string(),
        os_version: "4".to_string(),
        bv_version: "0.1.2".to_string(),
        ip_address: "172.168.0.1".to_string(),
        ip_gateway: "72.168.0.100".to_string(),
        ips: vec!["172.168.0.2".to_string()],
        cpu_cores: 2,
        memory_bytes: 2,
        disk_bytes: 2,
        tags: None,
=======
    let jwt = test.host_jwt();
    let other_host = test.host2().await;
    let req = api::HostServiceUpdateRequest {
        id: other_host.id.to_string(),
        name: Some("hostus mostus maximus".to_string()),
        version: Some("3".to_string()),
        os: Some("LuukOS".to_string()),
        os_version: Some("5".to_string()),
        region: None,
        billing_amount: None,
        total_disk_space: None,
        managed_by: None,
        update_tags: None,
        cost: None,
>>>>>>> c38d0506
    };

    // fails with invalid provision token
    let req = create_req("invalid".into());
    let status = test
        .send_unauthenticated(HostService::create, req)
        .await
        .unwrap_err();
<<<<<<< HEAD
    assert_eq!(status.code(), Code::PermissionDenied);
=======
    assert_eq!(status.code(), tonic::Code::PermissionDenied);
}

#[tokio::test]
async fn permission_denied_with_user_token_for_update() {
    let test = TestServer::new().await;

    let other_host = test.host2().await;
    let req = api::HostServiceUpdateRequest {
        id: other_host.id.to_string(),
        name: Some("hostus mostus maximus".to_string()),
        version: Some("3".to_string()),
        os: Some("LuukOS".to_string()),
        os_version: Some("5".to_string()),
        region: None,
        billing_amount: None,
        total_disk_space: None,
        managed_by: None,
        update_tags: None,
        cost: None,
    };

    let status = test.send_admin(Service::update, req).await.unwrap_err();
    assert_eq!(status.code(), tonic::Code::PermissionDenied);
}

#[tokio::test]
async fn ok_for_create() {
    let test = TestServer::new().await;
    let org_id = test.seed().org.id;
    let user_id = test.seed().user.id;
>>>>>>> c38d0506

    let provision_req = api::OrgServiceGetProvisionTokenRequest {
        org_id: test.seed().org.id.to_string(),
        user_id: test.seed().member.id.to_string(),
    };
    let provision_token = test
        .send_admin(OrgService::get_provision_token, provision_req)
        .await
        .unwrap()
        .token;

    // ok with valid provision token
    let req = create_req(provision_token);
    let resp = test
        .send_unauthenticated(HostService::create, req)
        .await
        .unwrap();
    assert_eq!(resp.host.unwrap().network_name, "new-host");
}

#[tokio::test]
async fn update_an_existing_host() {
    let test = TestServer::new().await;

    let update_req = |host_id: HostId| api::HostServiceUpdateRequest {
        host_id: host_id.to_string(),
        network_name: None,
        display_name: Some("Servy McServington".to_string()),
        region: None,
        schedule_type: None,
        os: Some("TempleOS".to_string()),
        os_version: Some("3".to_string()),
        bv_version: Some("0.1.2".to_string()),
        cpu_cores: None,
        memory_bytes: None,
        disk_bytes: None,
        update_tags: None,
        cost: None,
    };

    // fails without token
    let req = update_req(test.seed().host1.id);
    let status = test
        .send_unauthenticated(HostService::update, req)
        .await
        .unwrap_err();
    assert_eq!(status.code(), Code::Unauthenticated);

    // denied with org-admin token
    let req = update_req(test.seed().host1.id);
    let status = test.send_admin(HostService::update, req).await.unwrap_err();
    assert_eq!(status.code(), Code::PermissionDenied);

    // denied with wrong host token
    let jwt = test.private_host_jwt();
    let req = update_req(test.seed().host1.id);
    let status = test
        .send_with(HostService::update, req, &jwt)
        .await
        .unwrap_err();
    assert_eq!(status.code(), Code::PermissionDenied);

    // ok for correct host token
    let jwt = test.public_host_jwt();
    let req = update_req(test.seed().host1.id);
    test.send_with(HostService::update, req, &jwt)
        .await
        .unwrap();
}

#[tokio::test]
async fn delete_an_existing_host() {
    let test = TestServer::new().await;

    let delete_req = |host_id: HostId| api::HostServiceDeleteRequest {
        host_id: host_id.to_string(),
    };

    // fails for the wrong host
    let jwt = test.public_host_jwt();
    let req = delete_req(test.seed().host2.id);
    let status = test
        .send_with(HostService::delete, req, &jwt)
        .await
        .unwrap_err();
    assert_eq!(status.code(), Code::PermissionDenied);

    // fails for public host if not superuser
    let req = delete_req(test.seed().host1.id);
    let status = test
        .send_admin(HostService::delete, req.clone())
        .await
        .unwrap_err();
    assert_eq!(status.code(), Code::PermissionDenied);

    // fails while there is still a node
    let req = delete_req(test.seed().host1.id);
    let status = test
        .send_super(HostService::delete, req.clone())
        .await
        .unwrap_err();
    assert_eq!(status.code(), Code::FailedPrecondition);

<<<<<<< HEAD
    let node_req = api::NodeServiceDeleteRequest {
        node_id: test.seed().node.id.to_string(),
=======
    let test = TestServer::new().await;
    let host = &test.seed().host;
    let update_host = UpdateHost {
        id: host.id,
        name: Some("test"),
        ip_gateway: Some("192.168.0.1".parse().unwrap()),
        version: None,
        cpu_count: None,
        mem_size_bytes: None,
        disk_size_bytes: None,
        os: None,
        os_version: None,
        ip_addr: None,
        status: None,
        region_id: None,
        managed_by: None,
        tags: None,
        cost: None,
>>>>>>> c38d0506
    };
    test.send_admin(NodeService::delete, node_req)
        .await
        .unwrap();

    // ok once nodes are deleted
    test.send_super(HostService::delete, req).await.unwrap();
}

#[tokio::test]
async fn start_and_stop_a_host() {
    let test = TestServer::new().await;
    let host_id = test.seed().host2.id;

<<<<<<< HEAD
    let req = api::HostServiceStartRequest {
        host_id: host_id.to_string(),
    };
    test.send_admin(HostService::start, req).await.unwrap();
=======
    let id = test.seed().host.id.to_string();
    let req = api::HostServiceGetRequest { id };
    let resp = test.send_admin(Service::get, req).await.unwrap();

    let billing_amount = resp.host.unwrap().billing_amount.unwrap();
    assert_eq!(billing_amount.amount.unwrap().amount_minor_units, 123)
}

#[tokio::test]
async fn org_member_cannot_view_billing_cost() {
    let test = TestServer::new().await;
>>>>>>> c38d0506

    let req = api::HostServiceStopRequest {
        host_id: host_id.to_string(),
    };
    test.send_admin(HostService::stop, req).await.unwrap();

    let req = api::HostServiceRestartRequest {
        host_id: host_id.to_string(),
    };
    test.send_admin(HostService::restart, req).await.unwrap();
}<|MERGE_RESOLUTION|>--- conflicted
+++ resolved
@@ -5,37 +5,10 @@
 use crate::setup::helper::traits::{HostService, NodeService, OrgService, SocketRpc};
 use crate::setup::TestServer;
 
-<<<<<<< HEAD
-=======
-type Service = api::host_service_client::HostServiceClient<Channel>;
-type OrgService = api::org_service_client::OrgServiceClient<Channel>;
-
-#[tokio::test]
-async fn unauthenticated_without_token_for_update() {
-    let test = TestServer::new().await;
-    let req = api::HostServiceUpdateRequest {
-        id: test.seed().host.id.to_string(),
-        name: None,
-        version: None,
-        os: None,
-        os_version: None,
-        region: None,
-        billing_amount: None,
-        total_disk_space: None,
-        managed_by: None,
-        update_tags: None,
-        cost: None,
-    };
-    let status = test.send(Service::update, req).await.unwrap_err();
-    assert_eq!(status.code(), tonic::Code::Unauthenticated);
-}
-
->>>>>>> c38d0506
 #[tokio::test]
 async fn create_a_new_host() {
     let test = TestServer::new().await;
 
-<<<<<<< HEAD
     let create_req = |provision_token| api::HostServiceCreateRequest {
         provision_token,
         is_private: false,
@@ -53,22 +26,6 @@
         memory_bytes: 2,
         disk_bytes: 2,
         tags: None,
-=======
-    let jwt = test.host_jwt();
-    let other_host = test.host2().await;
-    let req = api::HostServiceUpdateRequest {
-        id: other_host.id.to_string(),
-        name: Some("hostus mostus maximus".to_string()),
-        version: Some("3".to_string()),
-        os: Some("LuukOS".to_string()),
-        os_version: Some("5".to_string()),
-        region: None,
-        billing_amount: None,
-        total_disk_space: None,
-        managed_by: None,
-        update_tags: None,
-        cost: None,
->>>>>>> c38d0506
     };
 
     // fails with invalid provision token
@@ -77,41 +34,7 @@
         .send_unauthenticated(HostService::create, req)
         .await
         .unwrap_err();
-<<<<<<< HEAD
     assert_eq!(status.code(), Code::PermissionDenied);
-=======
-    assert_eq!(status.code(), tonic::Code::PermissionDenied);
-}
-
-#[tokio::test]
-async fn permission_denied_with_user_token_for_update() {
-    let test = TestServer::new().await;
-
-    let other_host = test.host2().await;
-    let req = api::HostServiceUpdateRequest {
-        id: other_host.id.to_string(),
-        name: Some("hostus mostus maximus".to_string()),
-        version: Some("3".to_string()),
-        os: Some("LuukOS".to_string()),
-        os_version: Some("5".to_string()),
-        region: None,
-        billing_amount: None,
-        total_disk_space: None,
-        managed_by: None,
-        update_tags: None,
-        cost: None,
-    };
-
-    let status = test.send_admin(Service::update, req).await.unwrap_err();
-    assert_eq!(status.code(), tonic::Code::PermissionDenied);
-}
-
-#[tokio::test]
-async fn ok_for_create() {
-    let test = TestServer::new().await;
-    let org_id = test.seed().org.id;
-    let user_id = test.seed().user.id;
->>>>>>> c38d0506
 
     let provision_req = api::OrgServiceGetProvisionTokenRequest {
         org_id: test.seed().org.id.to_string(),
@@ -215,29 +138,8 @@
         .unwrap_err();
     assert_eq!(status.code(), Code::FailedPrecondition);
 
-<<<<<<< HEAD
     let node_req = api::NodeServiceDeleteRequest {
         node_id: test.seed().node.id.to_string(),
-=======
-    let test = TestServer::new().await;
-    let host = &test.seed().host;
-    let update_host = UpdateHost {
-        id: host.id,
-        name: Some("test"),
-        ip_gateway: Some("192.168.0.1".parse().unwrap()),
-        version: None,
-        cpu_count: None,
-        mem_size_bytes: None,
-        disk_size_bytes: None,
-        os: None,
-        os_version: None,
-        ip_addr: None,
-        status: None,
-        region_id: None,
-        managed_by: None,
-        tags: None,
-        cost: None,
->>>>>>> c38d0506
     };
     test.send_admin(NodeService::delete, node_req)
         .await
@@ -252,24 +154,10 @@
     let test = TestServer::new().await;
     let host_id = test.seed().host2.id;
 
-<<<<<<< HEAD
     let req = api::HostServiceStartRequest {
         host_id: host_id.to_string(),
     };
     test.send_admin(HostService::start, req).await.unwrap();
-=======
-    let id = test.seed().host.id.to_string();
-    let req = api::HostServiceGetRequest { id };
-    let resp = test.send_admin(Service::get, req).await.unwrap();
-
-    let billing_amount = resp.host.unwrap().billing_amount.unwrap();
-    assert_eq!(billing_amount.amount.unwrap().amount_minor_units, 123)
-}
-
-#[tokio::test]
-async fn org_member_cannot_view_billing_cost() {
-    let test = TestServer::new().await;
->>>>>>> c38d0506
 
     let req = api::HostServiceStopRequest {
         host_id: host_id.to_string(),
