--- conflicted
+++ resolved
@@ -1,11 +1,5 @@
 use crate::grpc::blockjoy_ui::command_service_server::CommandService;
-<<<<<<< HEAD
-use crate::grpc::blockjoy_ui::{CommandRequest, CommandResponse, ResponseMeta};
-=======
-use crate::grpc::blockjoy_ui::{
-    response_meta, CommandRequest, CommandResponse, Parameter, ResponseMeta,
-};
->>>>>>> cef9ae10
+use crate::grpc::blockjoy_ui::{CommandRequest, CommandResponse, Parameter, ResponseMeta};
 use crate::grpc::notification::{ChannelNotification, ChannelNotifier, NotificationPayload};
 use crate::models::{Command, CommandRequest as DbCommandRequest, HostCmd};
 use crate::server::DbPool;
@@ -74,28 +68,6 @@
 
         match inner.id {
             Some(host_id) => {
-<<<<<<< HEAD
-                match $obj
-                    .create_command(Uuid::from(host_id), $cmd, $sub_cmd)
-                    .await
-                {
-                    Ok(cmd) => {
-                        let notification =
-                            ChannelNotification::Command(NotificationPayload::new(cmd.id));
-
-                        match $obj.send_notification(notification) {
-                            Ok(_) => {
-                                let response_meta =
-                                    ResponseMeta::from_meta(inner.meta).with_message(cmd.id);
-                                let response = CommandResponse {
-                                    meta: Some(response_meta),
-                                };
-
-                                Ok(Response::new(response))
-                            }
-                            Err(e) => Err(Status::internal(e.to_string())),
-                        }
-=======
                 let cmd = $obj
                     .create_command(Uuid::from(host_id), $cmd, $sub_cmd, inner.params)
                     .await?;
@@ -104,18 +76,11 @@
 
                 match $obj.send_notification(notification) {
                     Ok(_) => {
-                        let response_meta = ResponseMeta {
-                            status: response_meta::Status::Success.into(),
-                            origin_request_id: inner.meta.unwrap().id,
-                            messages: vec![cmd.id.to_string()],
-                            pagination: None,
-                        };
                         let response = CommandResponse {
-                            meta: Some(response_meta),
+                            meta: Some(ResponseMeta::from_meta(inner.meta).with_message(cmd.id)),
                         };
 
                         Ok(Response::new(response))
->>>>>>> cef9ae10
                     }
                     Err(e) => Err(Status::internal(e.to_string())),
                 }
