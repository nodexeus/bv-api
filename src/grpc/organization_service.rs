--- conflicted
+++ resolved
@@ -19,20 +19,6 @@
 use tonic::{Request, Response, Status};
 
 impl blockjoy_ui::Organization {
-<<<<<<< HEAD
-    pub fn from_model(model: models::Org) -> crate::Result<Self> {
-        let (model, member_count) = (model.org, model.members);
-        let org = Self {
-            id: model.id.to_string(),
-            name: model.name,
-            personal: model.is_personal,
-            member_count: member_count.try_into()?,
-            created_at: Some(convert::try_dt_to_ts(model.created_at)?),
-            updated_at: Some(convert::try_dt_to_ts(model.updated_at)?),
-            members: vec![],
-        };
-        Ok(org)
-=======
     /// Converts a list of `Org` models into a list of `Organization` DTO's. We take care to perform
     /// O(1) queries, no matter the length of `models`. For this we need to find all users belonging
     /// to this each org.
@@ -83,7 +69,6 @@
         conn: &mut AsyncPgConnection,
     ) -> crate::Result<Self> {
         Ok(Self::from_models(vec![model], conn).await?[0].clone())
->>>>>>> c1c657f0
     }
 }
 
@@ -107,15 +92,7 @@
             }
             None => models::Org::find_all_by_user(user_id, &mut conn).await?,
         };
-<<<<<<< HEAD
-        let mut organizations = organizations
-            .into_iter()
-            .map(Organization::from_model)
-            .collect::<crate::Result<Vec<_>>>()?;
-
-=======
         let organizations = Organization::from_models(organizations, &mut conn).await?;
->>>>>>> c1c657f0
         let inner = GetOrganizationsResponse {
             meta: Some(ResponseMeta::from_meta(inner.meta, Some(token.try_into()?))),
             organizations,
