use super::helpers::{required, try_get_token};
use super::{blockjoy_ui, convert};
use crate::auth::{FindableById, UserAuthToken};
use crate::grpc::blockjoy_ui::organization_service_server::OrganizationService;
use crate::grpc::blockjoy_ui::{
    CreateOrganizationRequest, CreateOrganizationResponse, DeleteOrganizationRequest,
    DeleteOrganizationResponse, GetOrganizationsRequest, GetOrganizationsResponse,
    LeaveOrganizationRequest, Organization, OrganizationMemberRequest, OrganizationMemberResponse,
    RemoveMemberRequest, ResponseMeta, RestoreOrganizationRequest, RestoreOrganizationResponse,
    UpdateOrganizationRequest, UpdateOrganizationResponse,
};
use crate::grpc::helpers::pagination_parameters;
use crate::grpc::{get_refresh_token, response_with_refresh_token};
use crate::models;
use crate::Error;
use diesel_async::scoped_futures::ScopedFutureExt;
use diesel_async::AsyncPgConnection;
use std::collections::HashMap;
use tonic::{Request, Response, Status};

impl blockjoy_ui::Organization {
    /// Converts a list of `Org` models into a list of `Organization` DTO's. We take care to perform
    /// O(1) queries, no matter the length of `models`. For this we need to find all users belonging
    /// to this each org.
    pub async fn from_models(
        models: Vec<models::Org>,
        conn: &mut AsyncPgConnection,
    ) -> crate::Result<Vec<Self>> {
        // We find all OrgUsers belonging to each model. This gives us a map from `org_id` to
        // `Vec<OrgUser>`.
        let org_users = models::OrgUser::by_orgs(&models, conn).await?;

        // Now we get the actual users for each `OrgUser`, because we also need to provide the name
        // and email of each user.
        let user_ids: Vec<uuid::Uuid> = org_users.values().flatten().map(|ou| ou.user_id).collect();
        let users: HashMap<uuid::Uuid, models::User> = models::User::find_by_ids(&user_ids, conn)
            .await?
            .into_iter()
            .map(|u| (u.id, u))
            .collect();

        // Finally we can loop over the models to construct the final list of messages we set out to
        // create.
        models
            .into_iter()
            .map(|model| {
                let org_users = &org_users[&model.id];
                Ok(Self {
                    id: model.id.to_string(),
                    name: model.name.clone(),
                    personal: model.is_personal,
                    member_count: org_users.len().try_into()?,
                    created_at: Some(convert::try_dt_to_ts(model.created_at)?),
                    updated_at: Some(convert::try_dt_to_ts(model.updated_at)?),
                    members: org_users
                        .iter()
                        .map(|ou| {
                            let user = &users[&ou.user_id];
                            blockjoy_ui::OrgUser {
                                user_id: ou.user_id.to_string(),
                                org_id: ou.org_id.to_string(),
                                role: ou.role as i32,
                                name: format!("{} {}", user.first_name, user.last_name),
                                email: user.email.clone(),
                            }
                        })
                        .collect(),
                })
            })
            .collect()
    }

    pub async fn from_model(
        model: models::Org,
        conn: &mut AsyncPgConnection,
    ) -> crate::Result<Self> {
        Ok(Self::from_models(vec![model], conn).await?[0].clone())
    }
}

#[tonic::async_trait]
impl OrganizationService for super::GrpcImpl {
    async fn get(
        &self,
        request: Request<GetOrganizationsRequest>,
    ) -> Result<Response<GetOrganizationsResponse>, Status> {
        let refresh_token = get_refresh_token(&request);
        let token = try_get_token::<_, UserAuthToken>(&request)?.clone();
        let user_id = token.id;
        let inner = request.into_inner();
        let org_id = inner.org_id;

        let mut conn = self.conn().await?;
        let organizations: Vec<models::Org> = match org_id {
            Some(org_id) => {
                let org_id = org_id.parse().map_err(Error::UuidParseError)?;
                vec![models::Org::find_by_id(org_id, &mut conn).await?]
            }
            None => models::Org::find_all_by_user(user_id, &mut conn).await?,
        };
        let organizations = Organization::from_models(organizations, &mut conn).await?;
        let inner = GetOrganizationsResponse {
            meta: Some(ResponseMeta::from_meta(inner.meta, Some(token.try_into()?))),
            organizations,
        };

        response_with_refresh_token(refresh_token, inner)
    }

    async fn create(
        &self,
        request: Request<CreateOrganizationRequest>,
    ) -> Result<Response<CreateOrganizationResponse>, Status> {
        let refresh_token = get_refresh_token(&request);
        let token = try_get_token::<_, UserAuthToken>(&request)?.clone();
        let user_id = token.id;
        let inner = request.into_inner();
        let new_org = models::NewOrg {
            name: &inner.name,
            is_personal: false,
        };
<<<<<<< HEAD
        let (org, msg) = self
            .trx(|c| {
                async move {
                    let user = models::User::find_by_id(user_id, c).await?;
                    let org = new_org.create(user.id, c).await?;
                    let ui_org = blockjoy_ui::Organization::from_model(org.clone(), c).await?;
                    let msg = blockjoy_ui::OrgMessage::created(org, user, c).await?;
                    Ok((ui_org, msg))
                }
                .scope_boxed()
            })
            .await?;
        self.notifier.ui_orgs_sender()?.send(&msg).await?;
        let response_meta =
            ResponseMeta::from_meta(inner.meta, Some(token.try_into()?)).with_message(&org.id);
        let inner = CreateOrganizationResponse {
            meta: Some(response_meta),
            organization: Some(org),
        };
        response_with_refresh_token(refresh_token, inner)
=======
        self.trx(|c| {
            async move {
                let user = models::User::find_by_id(user_id, c).await?;
                let org = new_org.create(user.id, c).await?;
                let msg = blockjoy_ui::OrgMessage::created(org.clone(), user)?;
                let org = blockjoy_ui::Organization::from_model(org)?;
                self.notifier.ui_orgs_sender()?.send(&msg).await?;
                let response_meta = ResponseMeta::from_meta(inner.meta, Some(token.try_into()?))
                    .with_message(&org.id);
                let resp = CreateOrganizationResponse {
                    meta: Some(response_meta),
                    organization: Some(org),
                };
                Ok(response_with_refresh_token(refresh_token, resp)?)
            }
            .scope_boxed()
        })
        .await
>>>>>>> 6d2a8b2f
    }

    async fn update(
        &self,
        request: Request<UpdateOrganizationRequest>,
    ) -> Result<Response<UpdateOrganizationResponse>, Status> {
        let refresh_token = get_refresh_token(&request);
        let token = try_get_token::<_, UserAuthToken>(&request)?;
        let user_id = token.id;
        let token = token.try_into()?;
        let inner = request.into_inner();
        let org_id = inner.id.parse().map_err(crate::Error::from)?;
        let update = models::UpdateOrg {
            id: org_id,
            name: inner.name.as_deref(),
        };

<<<<<<< HEAD
        let msg = self
            .trx(|c| {
                async move {
                    let org = update.update(c).await?;
                    let user = models::User::find_by_id(user_id, c).await?;
                    blockjoy_ui::OrgMessage::updated(org, user, c).await
                }
                .scope_boxed()
            })
            .await?;
        self.notifier.ui_orgs_sender()?.send(&msg).await?;
        let meta = ResponseMeta::from_meta(inner.meta, Some(token));
        let inner = UpdateOrganizationResponse { meta: Some(meta) };
        response_with_refresh_token(refresh_token, inner)
=======
        self.trx(|c| {
            async move {
                let org = update.update(c).await?;
                let user = models::User::find_by_id(user_id, c).await?;
                let msg = blockjoy_ui::OrgMessage::updated(org, user)?;
                self.notifier.ui_orgs_sender()?.send(&msg).await?;
                let meta = ResponseMeta::from_meta(inner.meta, Some(token));
                let resp = UpdateOrganizationResponse { meta: Some(meta) };
                Ok(response_with_refresh_token(refresh_token, resp)?)
            }
            .scope_boxed()
        })
        .await
>>>>>>> 6d2a8b2f
    }

    async fn delete(
        &self,
        request: Request<DeleteOrganizationRequest>,
    ) -> Result<Response<DeleteOrganizationResponse>, Status> {
        use models::OrgRole::*;

        let refresh_token = get_refresh_token(&request);
        let token = try_get_token::<_, UserAuthToken>(&request)?.clone();
        let user_id = token.id;
        let inner = request.into_inner();
        let org_id = inner.id.parse().map_err(crate::Error::from)?;
        self.trx(|c| {
            async move {
                let org = models::Org::find_by_id(org_id, c).await?;
                if org.is_personal {
                    super::bail_unauthorized!("Can't deleted personal org");
                }
                let member = models::Org::find_org_user(user_id, org_id, c).await?;

                // Only owner or admins may delete orgs
                let is_allowed = match member.role {
                    Member => false,
                    Owner | Admin => true,
                };
                if !is_allowed {
                    super::bail_unauthorized!(
                        "User {user_id} has insufficient privileges to delete org {org_id}"
                    );
                }
                tracing::debug!("Deleting org: {}", org_id);
                models::Org::delete(org_id, c).await?;
                let user = models::User::find_by_id(user_id, c).await?;
                let msg = blockjoy_ui::OrgMessage::deleted(org, user);
                self.notifier.ui_orgs_sender()?.send(&msg).await?;
                let meta = ResponseMeta::from_meta(inner.meta, Some(token.try_into()?));
                let resp = DeleteOrganizationResponse { meta: Some(meta) };
                Ok(response_with_refresh_token(refresh_token, resp)?)
            }
            .scope_boxed()
        })
        .await
    }

    async fn restore(
        &self,
        request: Request<RestoreOrganizationRequest>,
    ) -> Result<Response<RestoreOrganizationResponse>, Status> {
        use models::OrgRole::*;

        let token = try_get_token::<_, UserAuthToken>(&request)?.clone();
        let user_id = token.id;
        let inner = request.into_inner();
        let org_id = inner.id.parse().map_err(crate::Error::from)?;
<<<<<<< HEAD
        let resp = self
            .trx(|c| {
                async move {
                    let member = models::Org::find_org_user(user_id, org_id, c).await?;
                    let is_allowed = match member.role {
                        Member => false,
                        // Only owner or admins may restore orgs
                        Owner | Admin => true,
                    };
                    if !is_allowed {
                        super::bail_unauthorized!(
                            "User {user_id} has no sufficient privileges to restore org {org_id}"
                        );
                    }
                    let org = models::Org::restore(org_id, c).await?;
                    let meta = ResponseMeta::from_meta(inner.meta, Some(token.try_into()?));
                    let inner = RestoreOrganizationResponse {
                        meta: Some(meta),
                        organization: Some(blockjoy_ui::Organization::from_model(org, c).await?),
                    };
                    Ok(inner)
=======
        self.trx(|c| {
            async move {
                let member = models::Org::find_org_user(user_id, org_id, c).await?;
                let is_allowed = match member.role {
                    Member => false,
                    // Only owner or admins may restore orgs
                    Owner | Admin => true,
                };
                if !is_allowed {
                    super::bail_unauthorized!(
                        "User {user_id} has no sufficient privileges to restore org {org_id}"
                    );
>>>>>>> 6d2a8b2f
                }
                let org = models::Org::restore(org_id, c).await?;
                let meta = ResponseMeta::from_meta(inner.meta, Some(token.try_into()?));
                let resp = RestoreOrganizationResponse {
                    meta: Some(meta),
                    organization: Some(blockjoy_ui::Organization::from_model(org)?),
                };
                Ok(Response::new(resp))
            }
            .scope_boxed()
        })
        .await
    }

    async fn members(
        &self,
        request: Request<OrganizationMemberRequest>,
    ) -> Result<Response<OrganizationMemberResponse>, Status> {
        let token = try_get_token::<_, UserAuthToken>(&request)?.try_into()?;
        let refresh_token = get_refresh_token(&request);
        let inner = request.into_inner();
        let meta = inner.meta.ok_or_else(required("meta"))?;
        let org_id = inner.id.parse().map_err(crate::Error::from)?;

        let (limit, offset) = pagination_parameters(meta.pagination.clone())?;
        let mut conn = self.conn().await?;
        let users =
            models::Org::find_all_member_users_paginated(org_id, limit, offset, &mut conn).await?;
        let users: Result<_, Error> = users
            .into_iter()
            .map(blockjoy_ui::User::from_model)
            .collect();
        let inner = OrganizationMemberResponse {
            meta: Some(ResponseMeta::from_meta(meta, Some(token)).with_pagination()),
            users: users?,
        };

        response_with_refresh_token(refresh_token, inner)
    }

    async fn remove_member(
        &self,
        request: Request<RemoveMemberRequest>,
    ) -> Result<Response<()>, Status> {
        use models::OrgRole::*;

        let refresh_token = get_refresh_token(&request);
        let token = try_get_token::<_, UserAuthToken>(&request)?;
        let caller_id = token.id;
        let inner = request.into_inner();
        let user_id = inner.user_id.parse().map_err(crate::Error::from)?;
        let org_id = inner.org_id.parse().map_err(crate::Error::from)?;
        self.trx(|c| {
            async move {
                let member = models::Org::find_org_user(caller_id, org_id, c).await?;
                let is_allowed = match member.role {
                    Member => false,
                    Owner | Admin => true,
                };
                if !is_allowed {
                    super::bail_unauthorized!(
                        "User {caller_id} has insufficient privileges to remove other user \
                            {user_id} from org {org_id}"
<<<<<<< HEAD
                        )
                    }
                    let user_to_remove = models::User::find_by_id(user_id, c).await?;
                    models::Org::remove_org_user(user_id, org_id, c).await?;
                    // In case a user needs to be re-invited later, we also remove the (already
                    // accepted) invites from the database. This is to prevent them from running
                    // into a unique constraint when they are invited again.
                    models::Invitation::remove_by_org_user(&user_to_remove.email, org_id, c)
                        .await?;
                    let org = models::Org::find_by_id(org_id, c).await?;
                    let user = models::User::find_by_id(caller_id, c).await?;
                    blockjoy_ui::OrgMessage::updated(org, user, c).await
=======
                    )
>>>>>>> 6d2a8b2f
                }
                let user_to_remove = models::User::find_by_id(user_id, c).await?;
                models::Org::remove_org_user(user_id, org_id, c).await?;
                // In case a user needs to be re-invited later, we also remove the (already
                // accepted) invites from the database. This is to prevent them from running
                // into a unique constraint when they are invited again.
                models::Invitation::remove_by_org_user(&user_to_remove.email, org_id, c).await?;
                let org = models::Org::find_by_id(org_id, c).await?;
                let user = models::User::find_by_id(caller_id, c).await?;
                let msg = blockjoy_ui::OrgMessage::updated(org, user)?;
                self.notifier.ui_orgs_sender()?.send(&msg).await?;
                Ok(response_with_refresh_token(refresh_token, ())?)
            }
            .scope_boxed()
        })
        .await
    }

    async fn leave(
        &self,
        request: Request<LeaveOrganizationRequest>,
    ) -> Result<Response<()>, Status> {
        let refresh_token = get_refresh_token(&request);
        let token = try_get_token::<_, UserAuthToken>(&request)?;
        let user_id = token.id;
        let inner = request.into_inner();
        let org_id = inner.org_id.parse().map_err(crate::Error::from)?;
<<<<<<< HEAD
        let msg = self
            .trx(|c| {
                async move {
                    models::Org::remove_org_user(user_id, org_id, c).await?;
                    let org = models::Org::find_by_id(org_id, c).await?;
                    let user = models::User::find_by_id(user_id, c).await?;
                    blockjoy_ui::OrgMessage::updated(org, user, c).await
                }
                .scope_boxed()
            })
            .await?;
        self.notifier.ui_orgs_sender()?.send(&msg).await?;

        response_with_refresh_token(refresh_token, ())
=======
        self.trx(|c| {
            async move {
                models::Org::remove_org_user(user_id, org_id, c).await?;
                let org = models::Org::find_by_id(org_id, c).await?;
                let user = models::User::find_by_id(user_id, c).await?;
                let msg = blockjoy_ui::OrgMessage::updated(org, user)?;
                self.notifier.ui_orgs_sender()?.send(&msg).await?;
                Ok(response_with_refresh_token(refresh_token, ())?)
            }
            .scope_boxed()
        })
        .await
>>>>>>> 6d2a8b2f
    }
}<|MERGE_RESOLUTION|>--- conflicted
+++ resolved
@@ -119,34 +119,12 @@
             name: &inner.name,
             is_personal: false,
         };
-<<<<<<< HEAD
-        let (org, msg) = self
-            .trx(|c| {
-                async move {
-                    let user = models::User::find_by_id(user_id, c).await?;
-                    let org = new_org.create(user.id, c).await?;
-                    let ui_org = blockjoy_ui::Organization::from_model(org.clone(), c).await?;
-                    let msg = blockjoy_ui::OrgMessage::created(org, user, c).await?;
-                    Ok((ui_org, msg))
-                }
-                .scope_boxed()
-            })
-            .await?;
-        self.notifier.ui_orgs_sender()?.send(&msg).await?;
-        let response_meta =
-            ResponseMeta::from_meta(inner.meta, Some(token.try_into()?)).with_message(&org.id);
-        let inner = CreateOrganizationResponse {
-            meta: Some(response_meta),
-            organization: Some(org),
-        };
-        response_with_refresh_token(refresh_token, inner)
-=======
         self.trx(|c| {
             async move {
                 let user = models::User::find_by_id(user_id, c).await?;
                 let org = new_org.create(user.id, c).await?;
-                let msg = blockjoy_ui::OrgMessage::created(org.clone(), user)?;
-                let org = blockjoy_ui::Organization::from_model(org)?;
+                let msg = blockjoy_ui::OrgMessage::created(org.clone(), user, c).await?;
+                let org = blockjoy_ui::Organization::from_model(org, c).await?;
                 self.notifier.ui_orgs_sender()?.send(&msg).await?;
                 let response_meta = ResponseMeta::from_meta(inner.meta, Some(token.try_into()?))
                     .with_message(&org.id);
@@ -159,7 +137,6 @@
             .scope_boxed()
         })
         .await
->>>>>>> 6d2a8b2f
     }
 
     async fn update(
@@ -177,27 +154,11 @@
             name: inner.name.as_deref(),
         };
 
-<<<<<<< HEAD
-        let msg = self
-            .trx(|c| {
-                async move {
-                    let org = update.update(c).await?;
-                    let user = models::User::find_by_id(user_id, c).await?;
-                    blockjoy_ui::OrgMessage::updated(org, user, c).await
-                }
-                .scope_boxed()
-            })
-            .await?;
-        self.notifier.ui_orgs_sender()?.send(&msg).await?;
-        let meta = ResponseMeta::from_meta(inner.meta, Some(token));
-        let inner = UpdateOrganizationResponse { meta: Some(meta) };
-        response_with_refresh_token(refresh_token, inner)
-=======
         self.trx(|c| {
             async move {
                 let org = update.update(c).await?;
                 let user = models::User::find_by_id(user_id, c).await?;
-                let msg = blockjoy_ui::OrgMessage::updated(org, user)?;
+                let msg = blockjoy_ui::OrgMessage::updated(org, user, c).await?;
                 self.notifier.ui_orgs_sender()?.send(&msg).await?;
                 let meta = ResponseMeta::from_meta(inner.meta, Some(token));
                 let resp = UpdateOrganizationResponse { meta: Some(meta) };
@@ -206,7 +167,6 @@
             .scope_boxed()
         })
         .await
->>>>>>> 6d2a8b2f
     }
 
     async fn delete(
@@ -262,29 +222,6 @@
         let user_id = token.id;
         let inner = request.into_inner();
         let org_id = inner.id.parse().map_err(crate::Error::from)?;
-<<<<<<< HEAD
-        let resp = self
-            .trx(|c| {
-                async move {
-                    let member = models::Org::find_org_user(user_id, org_id, c).await?;
-                    let is_allowed = match member.role {
-                        Member => false,
-                        // Only owner or admins may restore orgs
-                        Owner | Admin => true,
-                    };
-                    if !is_allowed {
-                        super::bail_unauthorized!(
-                            "User {user_id} has no sufficient privileges to restore org {org_id}"
-                        );
-                    }
-                    let org = models::Org::restore(org_id, c).await?;
-                    let meta = ResponseMeta::from_meta(inner.meta, Some(token.try_into()?));
-                    let inner = RestoreOrganizationResponse {
-                        meta: Some(meta),
-                        organization: Some(blockjoy_ui::Organization::from_model(org, c).await?),
-                    };
-                    Ok(inner)
-=======
         self.trx(|c| {
             async move {
                 let member = models::Org::find_org_user(user_id, org_id, c).await?;
@@ -297,13 +234,12 @@
                     super::bail_unauthorized!(
                         "User {user_id} has no sufficient privileges to restore org {org_id}"
                     );
->>>>>>> 6d2a8b2f
                 }
                 let org = models::Org::restore(org_id, c).await?;
                 let meta = ResponseMeta::from_meta(inner.meta, Some(token.try_into()?));
                 let resp = RestoreOrganizationResponse {
                     meta: Some(meta),
-                    organization: Some(blockjoy_ui::Organization::from_model(org)?),
+                    organization: Some(blockjoy_ui::Organization::from_model(org, c).await?),
                 };
                 Ok(Response::new(resp))
             }
@@ -361,22 +297,7 @@
                     super::bail_unauthorized!(
                         "User {caller_id} has insufficient privileges to remove other user \
                             {user_id} from org {org_id}"
-<<<<<<< HEAD
-                        )
-                    }
-                    let user_to_remove = models::User::find_by_id(user_id, c).await?;
-                    models::Org::remove_org_user(user_id, org_id, c).await?;
-                    // In case a user needs to be re-invited later, we also remove the (already
-                    // accepted) invites from the database. This is to prevent them from running
-                    // into a unique constraint when they are invited again.
-                    models::Invitation::remove_by_org_user(&user_to_remove.email, org_id, c)
-                        .await?;
-                    let org = models::Org::find_by_id(org_id, c).await?;
-                    let user = models::User::find_by_id(caller_id, c).await?;
-                    blockjoy_ui::OrgMessage::updated(org, user, c).await
-=======
                     )
->>>>>>> 6d2a8b2f
                 }
                 let user_to_remove = models::User::find_by_id(user_id, c).await?;
                 models::Org::remove_org_user(user_id, org_id, c).await?;
@@ -386,7 +307,7 @@
                 models::Invitation::remove_by_org_user(&user_to_remove.email, org_id, c).await?;
                 let org = models::Org::find_by_id(org_id, c).await?;
                 let user = models::User::find_by_id(caller_id, c).await?;
-                let msg = blockjoy_ui::OrgMessage::updated(org, user)?;
+                let msg = blockjoy_ui::OrgMessage::updated(org, user, c).await?;
                 self.notifier.ui_orgs_sender()?.send(&msg).await?;
                 Ok(response_with_refresh_token(refresh_token, ())?)
             }
@@ -404,34 +325,17 @@
         let user_id = token.id;
         let inner = request.into_inner();
         let org_id = inner.org_id.parse().map_err(crate::Error::from)?;
-<<<<<<< HEAD
-        let msg = self
-            .trx(|c| {
-                async move {
-                    models::Org::remove_org_user(user_id, org_id, c).await?;
-                    let org = models::Org::find_by_id(org_id, c).await?;
-                    let user = models::User::find_by_id(user_id, c).await?;
-                    blockjoy_ui::OrgMessage::updated(org, user, c).await
-                }
-                .scope_boxed()
-            })
-            .await?;
-        self.notifier.ui_orgs_sender()?.send(&msg).await?;
-
-        response_with_refresh_token(refresh_token, ())
-=======
         self.trx(|c| {
             async move {
                 models::Org::remove_org_user(user_id, org_id, c).await?;
                 let org = models::Org::find_by_id(org_id, c).await?;
                 let user = models::User::find_by_id(user_id, c).await?;
-                let msg = blockjoy_ui::OrgMessage::updated(org, user)?;
+                let msg = blockjoy_ui::OrgMessage::updated(org, user, c).await?;
                 self.notifier.ui_orgs_sender()?.send(&msg).await?;
                 Ok(response_with_refresh_token(refresh_token, ())?)
             }
             .scope_boxed()
         })
         .await
->>>>>>> 6d2a8b2f
     }
 }