use crate::auth::UserAuthToken;
use crate::errors::ApiError;
use crate::grpc::blockjoy_ui::organization_service_server::OrganizationService;
use crate::grpc::blockjoy_ui::{
    CreateOrganizationRequest, CreateOrganizationResponse, DeleteOrganizationRequest,
    DeleteOrganizationResponse, GetOrganizationsRequest, GetOrganizationsResponse, Organization,
    OrganizationMemberRequest, OrganizationMemberResponse, ResponseMeta,
    RestoreOrganizationRequest, RestoreOrganizationResponse, UpdateOrganizationRequest,
    UpdateOrganizationResponse, User as GrpcUiUser,
};
use crate::grpc::helpers::pagination_parameters;
<<<<<<< HEAD
use crate::models::{Org, OrgRequest, OrgRole};
=======
use crate::grpc::{get_refresh_token, response_with_refresh_token};
use crate::models::{Org, OrgRequest};
>>>>>>> 74754fbd
use crate::server::DbPool;
use tonic::{Request, Response, Status};
use uuid::Uuid;

use super::helpers::{required, try_get_token};

pub struct OrganizationServiceImpl {
    db: DbPool,
}

impl OrganizationServiceImpl {
    pub fn new(db: DbPool) -> Self {
        Self { db }
    }
}

#[tonic::async_trait]
impl OrganizationService for OrganizationServiceImpl {
    async fn get(
        &self,
        request: Request<GetOrganizationsRequest>,
    ) -> Result<Response<GetOrganizationsResponse>, Status> {
        let refresh_token = get_refresh_token(&request);
        let token = try_get_token::<_, UserAuthToken>(&request)?;
        let user_id = *token.id();
        let inner = request.into_inner();
        let organizations: Vec<Org> = Org::find_all_by_user(user_id, &self.db).await?;
        let organizations: Result<_, ApiError> =
            organizations.iter().map(Organization::try_from).collect();
        let inner = GetOrganizationsResponse {
            meta: Some(ResponseMeta::from_meta(inner.meta)),
            organizations: organizations?,
        };

        Ok(response_with_refresh_token(refresh_token, inner)?)
    }

    async fn create(
        &self,
        request: Request<CreateOrganizationRequest>,
    ) -> Result<Response<CreateOrganizationResponse>, Status> {
        let refresh_token = get_refresh_token(&request);
        let token = try_get_token::<_, UserAuthToken>(&request)?;
        let user_id = *token.id();
        let inner = request.into_inner();
        let org = inner.organization.ok_or_else(required("organization"))?;
        let name = org.name.ok_or_else(required("organization.name"))?;
        let org_request = OrgRequest { name };
        let org = Org::create(&org_request, &user_id, &self.db).await?;
        let response_meta = ResponseMeta::from_meta(inner.meta).with_message(org.id);
        let inner = CreateOrganizationResponse {
            meta: Some(response_meta),
        };
        Ok(response_with_refresh_token(refresh_token, inner)?)
    }

    async fn update(
        &self,
        request: Request<UpdateOrganizationRequest>,
    ) -> Result<Response<UpdateOrganizationResponse>, Status> {
        let refresh_token = get_refresh_token(&request);
        let token = try_get_token::<_, UserAuthToken>(&request)?;
        let user_id = *token.id();
        let inner = request.into_inner();
        let org = inner.organization.ok_or_else(required("organization"))?;
        let org_id = Uuid::parse_str(org.id.ok_or_else(required("organization.id"))?.as_str())
            .map_err(ApiError::from)?;
        let update = OrgRequest {
            name: org.name.ok_or_else(required("organization.name"))?,
        };

        match Org::update(org_id, update, &user_id, &self.db).await {
            Ok(_) => {
                let meta = ResponseMeta::from_meta(inner.meta);
                let inner = UpdateOrganizationResponse { meta: Some(meta) };
                Ok(response_with_refresh_token(refresh_token, inner)?)
            }
            Err(e) => Err(Status::from(e)),
        }
    }

    async fn delete(
        &self,
        request: Request<DeleteOrganizationRequest>,
    ) -> Result<Response<DeleteOrganizationResponse>, Status> {
        let refresh_token = get_refresh_token(&request);
        let token = try_get_token::<_, UserAuthToken>(&request)?;
        let user_id = *token.id();
        let inner = request.into_inner();
        let org_id = Uuid::parse_str(inner.id.as_str()).map_err(ApiError::from)?;
        let member = Org::find_org_user(&user_id, &org_id, &self.db).await?;

        // Only owner or admins may delete orgs
        if member.role == OrgRole::Member {
            Err(Status::permission_denied(format!(
                "User {} has no sufficient privileges to delete org {}",
                user_id, org_id
            )))
        } else {
            Org::delete(org_id, &self.db).await?;

            let meta = ResponseMeta::from_meta(inner.meta);
            let inner = DeleteOrganizationResponse { meta: Some(meta) };

            Ok(Response::new(inner))
        }
    }

    async fn restore(
        &self,
        request: Request<RestoreOrganizationRequest>,
    ) -> Result<Response<RestoreOrganizationResponse>, Status> {
        let db_token = try_get_token(&request)?;
        let user_id = db_token.try_user_id()?;
        let inner = request.into_inner();
        let org_id = Uuid::parse_str(inner.id.as_str()).map_err(ApiError::from)?;
        let member = Org::find_org_user(&user_id, &org_id, &self.db).await?;

        // Only owner or admins may restore orgs
        if member.role == OrgRole::Member {
            Err(Status::permission_denied(format!(
                "User {} has no sufficient privileges to restore org {}",
                user_id, org_id
            )))
        } else {
            let org = Org::restore(org_id, &self.db).await?;
            let meta = ResponseMeta::from_meta(inner.meta);
            let inner = RestoreOrganizationResponse {
                meta: Some(meta),
                organization: Some(org.try_into()?),
            };

            Ok(Response::new(inner))
        }
<<<<<<< HEAD
=======
        Org::delete(org_id, &self.db).await?;
        let meta = ResponseMeta::from_meta(inner.meta);
        let inner = DeleteOrganizationResponse { meta: Some(meta) };
        Ok(response_with_refresh_token(refresh_token, inner)?)
>>>>>>> 74754fbd
    }

    async fn members(
        &self,
        request: Request<OrganizationMemberRequest>,
    ) -> Result<Response<OrganizationMemberResponse>, Status> {
        let refresh_token = get_refresh_token(&request);
        let inner = request.into_inner();
        let meta = inner.meta.ok_or_else(required("meta"))?;
        let org_id = Uuid::parse_str(inner.id.as_str()).map_err(ApiError::from)?;

        let (limit, offset) = pagination_parameters(meta.pagination.clone())?;
        let users = Org::find_all_member_users_paginated(&org_id, limit, offset, &self.db).await?;
        let users: Result<_, ApiError> = users.iter().map(GrpcUiUser::try_from).collect();
        let inner = OrganizationMemberResponse {
            meta: Some(ResponseMeta::from_meta(meta).with_pagination()),
            users: users?,
        };

        Ok(response_with_refresh_token(refresh_token, inner)?)
    }
}<|MERGE_RESOLUTION|>--- conflicted
+++ resolved
@@ -9,12 +9,9 @@
     UpdateOrganizationResponse, User as GrpcUiUser,
 };
 use crate::grpc::helpers::pagination_parameters;
-<<<<<<< HEAD
-use crate::models::{Org, OrgRequest, OrgRole};
-=======
 use crate::grpc::{get_refresh_token, response_with_refresh_token};
 use crate::models::{Org, OrgRequest};
->>>>>>> 74754fbd
+use crate::models::{Org, OrgRequest, OrgRole};
 use crate::server::DbPool;
 use tonic::{Request, Response, Status};
 use uuid::Uuid;
@@ -107,6 +104,14 @@
         let org_id = Uuid::parse_str(inner.id.as_str()).map_err(ApiError::from)?;
         let member = Org::find_org_user(&user_id, &org_id, &self.db).await?;
 
+        if !Org::is_member(&user_id, &org_id, &self.db).await? {
+            let msg = "User is not member of given organization";
+            return Err(Status::permission_denied(msg));
+        }
+        Org::delete(org_id, &self.db).await?;
+        let meta = ResponseMeta::from_meta(inner.meta);
+        let inner = DeleteOrganizationResponse { meta: Some(meta) };
+        Ok(response_with_refresh_token(refresh_token, inner)?)
         // Only owner or admins may delete orgs
         if member.role == OrgRole::Member {
             Err(Status::permission_denied(format!(
@@ -149,13 +154,6 @@
 
             Ok(Response::new(inner))
         }
-<<<<<<< HEAD
-=======
-        Org::delete(org_id, &self.db).await?;
-        let meta = ResponseMeta::from_meta(inner.meta);
-        let inner = DeleteOrganizationResponse { meta: Some(meta) };
-        Ok(response_with_refresh_token(refresh_token, inner)?)
->>>>>>> 74754fbd
     }
 
     async fn members(
