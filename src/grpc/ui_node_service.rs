use super::convert;
use super::helpers::required;
use super::notification::Notifier;
use crate::auth::{FindableById, UserAuthToken};
use crate::errors::{ApiError, Result};
use crate::grpc::blockjoy_ui::node_service_server::NodeService;
use crate::grpc::blockjoy_ui::{
    self, CreateNodeRequest, CreateNodeResponse, DeleteNodeRequest, GetNodeRequest,
    GetNodeResponse, ListNodesRequest, ListNodesResponse, ResponseMeta, UpdateNodeRequest,
    UpdateNodeResponse,
};
use crate::grpc::helpers::try_get_token;
use crate::grpc::{get_refresh_token, response_with_refresh_token};
use crate::models;
use crate::models::{
    Command, CommandRequest, HostCmd, IpAddress, Node, NodeCreateRequest, NodeInfo, User,
    UserSelectiveUpdate,
};
use std::collections::HashMap;
use tonic::{Request, Response, Status};

pub struct NodeServiceImpl {
    db: models::DbPool,
    notifier: Notifier,
}

impl NodeServiceImpl {
    pub fn new(db: models::DbPool, notifier: Notifier) -> Self {
        Self { db, notifier }
    }
}

impl blockjoy_ui::Node {
    /// This function is used to create a ui node from a database node. We want to include the
    /// `database_name` in the ui representation, but it is not in the node model. Therefore we
    /// perform a seperate query to the blockchains table.
    pub async fn from_model(node: models::Node, db: &mut sqlx::PgConnection) -> Result<Self> {
        let blockchain = models::Blockchain::find_by_id(node.blockchain_id, db).await?;
        Self::try_new(node, &blockchain)
    }

    /// This function is used to create many ui nodes from many database nodes. The same
    /// justification as above applies. Note that this function does not simply defer to the
    /// function above, but rather it performs 1 query for n nodes. We like it this way :)
    pub async fn from_models(
        nodes: Vec<models::Node>,
        db: &mut sqlx::PgConnection,
    ) -> Result<Vec<Self>> {
        let blockchain_ids: Vec<_> = nodes.iter().map(|n| n.blockchain_id).collect();
        let blockchains: HashMap<_, _> = models::Blockchain::find_by_ids(&blockchain_ids, db)
            .await?
            .into_iter()
            .map(|b| (b.id, b))
            .collect();

        nodes
            .into_iter()
            .map(|n| (n.blockchain_id, n))
            .map(|(b_id, n)| Self::try_new(n, &blockchains[&b_id]))
            .collect()
    }

    /// Construct a new ui node from the queried parts.
    fn try_new(node: models::Node, blockchain: &models::Blockchain) -> Result<Self> {
        Ok(Self {
            id: Some(node.id.to_string()),
            org_id: Some(node.org_id.to_string()),
            host_id: Some(node.host_id.to_string()),
            host_name: Some(node.host_name),
            blockchain_id: Some(node.blockchain_id.to_string()),
            name: node.name,
            // TODO: get node groups
            groups: vec![],
            version: node.version,
            ip: node.ip_addr,
            ip_gateway: node.ip_gateway,
            r#type: Some(node.node_type.to_json()?),
            address: node.address,
            wallet_address: node.wallet_address,
            block_height: node.block_height.map(i64::from),
            // TODO: Get node data
            node_data: None,
            created_at: Some(convert::try_dt_to_ts(node.created_at)?),
            updated_at: Some(convert::try_dt_to_ts(node.updated_at)?),
            status: Some(blockjoy_ui::node::NodeStatus::from(node.chain_status).into()),
            staking_status: Some(
                blockjoy_ui::node::StakingStatus::from(node.staking_status).into(),
            ),
            sync_status: Some(blockjoy_ui::node::SyncStatus::from(node.sync_status).into()),
            self_update: Some(node.self_update),
            network: Some(node.network),
            blockchain_name: Some(blockchain.name.clone()),
        })
    }
}

#[tonic::async_trait]
impl NodeService for NodeServiceImpl {
    async fn get(
        &self,
        request: Request<GetNodeRequest>,
    ) -> Result<Response<GetNodeResponse>, Status> {
        let refresh_token = get_refresh_token(&request);
        let token = try_get_token::<_, UserAuthToken>(&request)?;
        let org_id = token
            .data()
            .get("org_id")
            .unwrap_or(&"".to_string())
            .to_owned();
        let inner = request.into_inner();
        let node_id = inner.id.parse().map_err(ApiError::from)?;
        let mut conn = self.db.conn().await?;
        let node = Node::find_by_id(node_id, &mut conn).await?;

        if node.org_id.to_string() == org_id {
            let response = GetNodeResponse {
                meta: Some(ResponseMeta::from_meta(inner.meta)),
                node: Some(blockjoy_ui::Node::from_model(node, &mut conn).await?),
            };
            Ok(response_with_refresh_token(refresh_token, response)?)
        } else {
            Err(Status::permission_denied("Access not allowed"))
        }
    }

    async fn list(
        &self,
        request: Request<ListNodesRequest>,
    ) -> Result<Response<ListNodesResponse>, Status> {
        let refresh_token = get_refresh_token(&request);
        let inner = request.into_inner();
        let filters = inner.filter.clone();
        let org_id = inner.org_id.parse().map_err(ApiError::from)?;
        let pagination = inner
            .meta
            .clone()
            .ok_or_else(|| Status::invalid_argument("Metadata missing"))?;
        let pagination = pagination
            .pagination
            .ok_or_else(|| Status::invalid_argument("Pagination missing"))?;
        let offset = pagination.items_per_page * (pagination.current_page - 1);

        let mut conn = self.db.conn().await?;
        let nodes = match filters {
            None => {
                Node::find_all_by_org(org_id, offset, pagination.items_per_page, &mut conn).await?
            }
            Some(filter) => {
                let filter = filter
                    .try_into()
                    .map_err(|_| Status::internal("Unexpected error at filtering"))?;

                Node::find_all_by_filter(
                    org_id,
                    filter,
                    offset,
                    pagination.items_per_page,
                    &mut conn,
                )
                .await?
            }
        };

        let nodes = blockjoy_ui::Node::from_models(nodes, &mut conn).await?;
        let response = ListNodesResponse {
            meta: Some(ResponseMeta::from_meta(inner.meta)),
            nodes,
        };
        Ok(response_with_refresh_token(refresh_token, response)?)
    }

    async fn create(
        &self,
        request: Request<CreateNodeRequest>,
    ) -> Result<Response<CreateNodeResponse>, Status> {
        let refresh_token = get_refresh_token(&request);
        let token = try_get_token::<_, UserAuthToken>(&request)?;
        // Check quota
        let mut conn = self.db.conn().await?;
        let user_id = token.id().to_owned();
        let user = User::find_by_id(user_id, &mut conn).await?;

        if user.staking_quota <= 0 {
            return Err(Status::resource_exhausted("User node quota exceeded"));
        }

        let inner = request.into_inner();
        let mut fields: NodeCreateRequest = inner.node.ok_or_else(required("node"))?.try_into()?;
        let mut tx = self.db.begin().await?;
        let node = Node::create(&mut fields, &mut tx).await?;
        // Create the NodeCreate COMMAND
        let req = CommandRequest {
            cmd: HostCmd::CreateNode,
            sub_cmd: None,
            resource_id: node.id,
        };
        let cmd = Command::create(node.host_id, req, &mut tx).await?;
        let update_user = UserSelectiveUpdate {
            first_name: None,
            last_name: None,
            fee_bps: None,
            staking_quota: Some(user.staking_quota - 1),
            refresh_token: None,
        };

        let mut restart_cmd: Option<uuid::Uuid> = None;

        match User::update_all(user.id, update_user, &mut tx).await {
            Ok(_) => {
                // commit the tx for stuff happened so far
                tx.commit().await?;

                // Create a new tx, so we ensure START happens after CREATE
                let mut tx = self.db.begin().await?;
                // Create the NodeStart COMMAND
                let req = CommandRequest {
                    cmd: HostCmd::RestartNode,
                    sub_cmd: None,
                    resource_id: node.id,
                };

                let cmd = Command::create(node.host_id, req, &mut tx).await?;
                tx.commit().await?;
                restart_cmd = Some(cmd.id);
            }
            Err(e) => return Err(Status::from(e)),
        }

<<<<<<< HEAD
        let notifier = notification::Notifier::new(self.db.clone());
        notifier.commands_sender(node.host_id).send(cmd.id).await?;
        if restart_cmd.is_some() {
            notifier
                .commands_sender(node.host_id)
                .send(restart_cmd.unwrap())
                .await?;
        }
        notifier.nodes_sender(node.host_id).send(cmd.id).await?;
        notifier
            .nodes_broadcast(node.org_id)
            .broadcast(node.id)
            .await?;
=======
        self.notifier.commands_sender().send(cmd.id).await?;
        self.notifier.nodes_sender().send(cmd.id).await?;
>>>>>>> cb394743

        let response_meta = ResponseMeta::from_meta(inner.meta).with_message(node.id);
        let response = CreateNodeResponse {
            meta: Some(response_meta),
        };

        Ok(response_with_refresh_token(refresh_token, response)?)
    }

    async fn update(
        &self,
        request: Request<UpdateNodeRequest>,
    ) -> Result<Response<UpdateNodeResponse>, Status> {
        let refresh_token = get_refresh_token(&request);
        let inner = request.into_inner();
        let node = inner.node.ok_or_else(required("node"))?;
        let node_id = node.id.as_deref();
        let node_id = node_id
            .ok_or_else(required("node.id"))?
            .parse()
            .map_err(ApiError::from)?;
        let fields: NodeInfo = node.try_into()?;

        let mut tx = self.db.begin().await?;
        Node::update_info(&node_id, &fields, &mut tx).await?;
        tx.commit().await?;
        let response = UpdateNodeResponse {
            meta: Some(ResponseMeta::from_meta(inner.meta)),
        };
        Ok(response_with_refresh_token(refresh_token, response)?)
    }

    async fn delete(&self, request: Request<DeleteNodeRequest>) -> Result<Response<()>, Status> {
        let refresh_token = get_refresh_token(&request);
        let token = request
            .extensions()
            .get::<UserAuthToken>()
            .ok_or_else(required("User token"))?
            .clone();
        let inner = request.into_inner();
        let node_id = inner.id.parse().map_err(ApiError::from)?;
        let mut conn = self.db.conn().await?;
        let mut tx = self.db.begin().await?;
        let node = Node::find_by_id(node_id, &mut tx).await?;

        if Node::belongs_to_user_org(node.org_id, *token.id(), &mut tx).await? {
            // 1. Delete node, if the node belongs to the current user
            // Key files are deleted automatically because of 'on delete cascade' in tables DDL
            Node::delete(node_id, &mut tx).await?;

            let host_id = node.host_id;
            // 2. Do NOT delete reserved IP addresses, but set assigned to false
            let ip = IpAddress::find_by_node(node.ip_addr.unwrap_or_default(), &mut tx).await?;

            IpAddress::unassign(ip.id, host_id, &mut tx).await?;

            // Send delete node command
            let req = CommandRequest {
                cmd: HostCmd::DeleteNode,
                sub_cmd: None,
                resource_id: node_id,
            };
            let cmd = Command::create(node.host_id, req, &mut tx).await?;
            let user_id = token.id().to_owned();
            let user = User::find_by_id(user_id, &mut conn).await?;
            let update_user = UserSelectiveUpdate {
                first_name: None,
                last_name: None,
                fee_bps: None,
                staking_quota: Some(user.staking_quota + 1),
                refresh_token: None,
            };

            User::update_all(user_id, update_user, &mut tx).await?;

            tx.commit().await?;

            self.notifier.commands_sender().send(cmd.id).await?;
            self.notifier.nodes_sender().send(cmd.id).await?;

            Ok(response_with_refresh_token::<()>(refresh_token, ())?)
        } else {
            Err(Status::permission_denied("User cannot delete node"))
        }
    }
}<|MERGE_RESOLUTION|>--- conflicted
+++ resolved
@@ -1,4 +1,3 @@
-use super::convert;
 use super::helpers::required;
 use super::notification::Notifier;
 use crate::auth::{FindableById, UserAuthToken};
@@ -226,24 +225,8 @@
             Err(e) => return Err(Status::from(e)),
         }
 
-<<<<<<< HEAD
-        let notifier = notification::Notifier::new(self.db.clone());
-        notifier.commands_sender(node.host_id).send(cmd.id).await?;
-        if restart_cmd.is_some() {
-            notifier
-                .commands_sender(node.host_id)
-                .send(restart_cmd.unwrap())
-                .await?;
-        }
-        notifier.nodes_sender(node.host_id).send(cmd.id).await?;
-        notifier
-            .nodes_broadcast(node.org_id)
-            .broadcast(node.id)
-            .await?;
-=======
         self.notifier.commands_sender().send(cmd.id).await?;
         self.notifier.nodes_sender().send(cmd.id).await?;
->>>>>>> cb394743
 
         let response_meta = ResponseMeta::from_meta(inner.meta).with_message(node.id);
         let response = CreateNodeResponse {
