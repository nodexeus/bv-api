--- conflicted
+++ resolved
@@ -1,10 +1,5 @@
-<<<<<<< HEAD
-use super::helpers;
-use crate::auth::{FindableById, TokenIdentifyable};
-=======
-use super::helpers::try_get_token;
+use super::helpers::{self, try_get_token};
 use crate::auth::{FindableById, HostAuthToken, JwtToken, TokenRole, TokenType};
->>>>>>> 7f0987bc
 use crate::errors::ApiError;
 use crate::grpc::blockjoy::hosts_server::Hosts;
 use crate::grpc::blockjoy::{
@@ -55,7 +50,7 @@
         &self,
         request: Request<HostInfoUpdateRequest>,
     ) -> Result<Response<HostInfoUpdateResponse>, Status> {
-        let host_token_id = helpers::try_get_token(&request)?.host_id;
+        let host_token_id = *try_get_token::<_, HostAuthToken>(&request)?.id();
         let (request_id, info) = request.into_data()?;
         let request_host_id = info
             .id
@@ -63,7 +58,7 @@
             .ok_or_else(helpers::required("info.id"))?
             .parse()
             .map_err(ApiError::from)?;
-        if host_token_id != Some(request_host_id) {
+        if host_token_id != request_host_id {
             let msg = format!("Not allowed to delete host '{request_host_id}'");
             return Err(Status::permission_denied(msg));
         }
@@ -82,11 +77,7 @@
         &self,
         request: Request<DeleteHostRequest>,
     ) -> Result<Response<DeleteHostResponse>, Status> {
-<<<<<<< HEAD
-        let host_token_id = helpers::try_get_token(&request)?.host_id;
-=======
         let host_token_id = *try_get_token::<_, HostAuthToken>(&request)?.id();
->>>>>>> 7f0987bc
         let inner = request.into_inner();
         let host_id = Uuid::parse_str(inner.host_id.as_str()).map_err(ApiError::from)?;
         if host_token_id != host_id {
