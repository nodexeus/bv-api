pub mod from {
    use crate::errors::ApiError;
    use crate::grpc::blockjoy::{
        command, node_command, Command as GrpcCommand, CommandMeta, HostInfo, NodeCommand,
        NodeDelete, NodeInfoGet, NodeRestart, NodeStop, Uuid as GrpcUuid,
    };
<<<<<<< HEAD
    use crate::grpc::blockjoy_ui::{Organization, User as GrpcUiUser, Uuid as GrpcUiUuid};
    use crate::grpc::helpers::pb_current_timestamp;
    use crate::models::{Command as DbCommand, HostCmd, Org, User};
=======
    use crate::grpc::blockjoy_ui::{User as GrpcUser, Uuid as GrpcUiUuid};
    use crate::grpc::helpers::pb_current_timestamp;
    use crate::models::HostSelectiveUpdate;
    use crate::models::{Command as DbCommand, HostCmd, User};
>>>>>>> 41528036
    use anyhow::anyhow;
    use prost_types::Timestamp;
    use std::str::FromStr;
    use tonic::{Code, Status};
    use uuid::Uuid;

    impl FromStr for GrpcUuid {
        type Err = ApiError;

        fn from_str(s: &str) -> Result<Self, Self::Err> {
            // Assuming 's' is some UUID
            match Uuid::parse_str(s) {
                Ok(_) => Ok(Self { value: s.into() }),
                Err(e) => Err(ApiError::UnexpectedError(anyhow!(e))),
            }
        }
    }

    impl From<HostSelectiveUpdate> for HostInfo {
        fn from(update: HostSelectiveUpdate) -> HostInfo {
            HostInfo {
                id: None,
                name: update.name,
                version: update.version,
                location: update.location,
                cpu_count: update.cpu_count,
                mem_size: update.mem_size,
                disk_size: update.disk_size,
                os: update.os,
                os_version: update.os_version,
                ip: None,
            }
        }
    }

    impl From<DbCommand> for GrpcCommand {
        fn from(db_cmd: DbCommand) -> Self {
            let mut node_cmd = NodeCommand::from(db_cmd.cmd);

            // TODO: what should happen, if there's no UUID in the sub_cmd?
            node_cmd.id = Some(db_cmd.sub_cmd.unwrap().parse::<GrpcUuid>().unwrap());

            Self {
                r#type: Some(command::Type::Node(node_cmd)),
            }
        }
    }

    impl From<HostCmd> for NodeCommand {
        fn from(host_cmd: HostCmd) -> Self {
            let meta = Some(CommandMeta {
                // TODO: Use api command ID
                api_command_id: Some(GrpcUuid::from(Uuid::new_v4())),
                created_at: Some(pb_current_timestamp()),
            });
            let mut node_cmd = NodeCommand {
                id: None,
                command: None,
                meta,
            };

            match host_cmd {
                HostCmd::RestartNode => {
                    node_cmd.command = Some(node_command::Command::Restart(NodeRestart::default()))
                }
                HostCmd::KillNode => {
                    tracing::debug!("Using NodeStop for KillNode");
                    node_cmd.command = Some(node_command::Command::Stop(NodeStop::default()))
                }
                HostCmd::ShutdownNode => {
                    node_cmd.command = Some(node_command::Command::Stop(NodeStop::default()))
                }
                HostCmd::UpdateNode => {
                    tracing::debug!("Using NodeUpgrade for UpdateNode");
                    unimplemented!();
                    /*
                    // TODO: add image
                    Self {
                        r#type: Some(command::Type::Node(NodeUpgrade {})),
                    }
                     */
                }
                HostCmd::MigrateNode => {
                    tracing::debug!("Using NodeGenericCommand for MigrateNode");
                    unimplemented!();
                    /*
                    node_cmd.command = Some(node_command::Command::Generic(NodeGenericCommand::default()))
                     */
                }
                HostCmd::GetNodeVersion => {
                    tracing::debug!("Using NodeInfoGet for GetNodeVersion");
                    node_cmd.command = Some(node_command::Command::InfoGet(NodeInfoGet::default()))
                }
                // The following should be HostCommands
                HostCmd::CreateNode => {
                    unimplemented!();
                }
                HostCmd::DeleteNode => {
                    node_cmd.command = Some(node_command::Command::Delete(NodeDelete::default()))
                }
                HostCmd::GetBVSVersion => unimplemented!(),
                HostCmd::UpdateBVS => unimplemented!(),
                HostCmd::RestartBVS => unimplemented!(),
                HostCmd::RemoveBVS => unimplemented!(),
                // TODO: Missing
                // NodeStart, NodeUpgrade
            }

            node_cmd
        }
    }

    impl From<GrpcUuid> for Uuid {
        fn from(id: GrpcUuid) -> Self {
            Uuid::parse_str(id.value.as_str()).unwrap()
        }
    }

    impl From<Uuid> for GrpcUiUuid {
        fn from(id: Uuid) -> Self {
            Self {
                value: id.to_string(),
            }
        }
    }

    impl From<Uuid> for GrpcUuid {
        fn from(id: Uuid) -> Self {
            Self {
                value: id.to_string(),
            }
        }
    }

    impl From<GrpcUiUuid> for Uuid {
        fn from(id: GrpcUiUuid) -> Self {
            Uuid::parse_str(id.value.as_str()).unwrap()
        }
    }

    impl From<&User> for GrpcUiUser {
        fn from(user: &User) -> Self {
            Self {
                id: Some(GrpcUiUuid::from(user.id)),
                email: Some(user.email.clone()),
                first_name: None,
                last_name: None,
                created_at: Some(Timestamp {
                    seconds: user.created_at.timestamp(),
                    nanos: user.created_at.timestamp_nanos() as i32,
                }),
                updated_at: None,
            }
        }
    }

    impl From<Option<String>> for GrpcUuid {
        fn from(id: Option<String>) -> Self {
            Self { value: id.unwrap() }
        }
    }

    impl From<ApiError> for Status {
        fn from(e: ApiError) -> Self {
            let msg = format!("{:?}", e);

            match e {
                ApiError::ValidationError(_) => Status::invalid_argument(msg),
                ApiError::NotFoundError(_) => Status::not_found(msg),
                ApiError::DuplicateResource => Status::invalid_argument(msg),
                ApiError::InvalidAuthentication(_) => Status::unauthenticated(msg),
                ApiError::InsufficientPermissionsError => Status::permission_denied(msg),
                _ => Status::internal(msg),
            }
        }
    }

    impl From<Status> for ApiError {
        fn from(status: Status) -> Self {
            let e = anyhow!(format!("{:?}", status));

            match status.code() {
                Code::Unauthenticated => ApiError::InvalidAuthentication(e),
                Code::PermissionDenied => ApiError::InsufficientPermissionsError,
                _ => ApiError::UnexpectedError(e),
            }
        }
    }

<<<<<<< HEAD
    impl From<Org> for Organization {
        fn from(org: Org) -> Self {
            Organization::from(&org)
        }
    }

    impl From<&Org> for Organization {
        fn from(org: &Org) -> Self {
            Self {
                id: Some(GrpcUiUuid::from(org.id)),
                name: Some(org.name.clone()),
                personal: Some(org.is_personal),
                member_count: org.member_count,
                created_at: Some(Timestamp {
                    seconds: org.created_at.timestamp(),
                    nanos: org.created_at.timestamp_nanos() as i32,
                }),
                updated_at: Some(Timestamp {
                    seconds: org.updated_at.timestamp(),
                    nanos: org.updated_at.timestamp_nanos() as i32,
                }),
=======
    impl From<User> for GrpcUser {
        fn from(user: User) -> Self {
            let timestamp = Timestamp {
                seconds: user.created_at.timestamp(),
                nanos: user.created_at.timestamp_nanos() as i32,
            };

            Self {
                id: Some(GrpcUiUuid::from(user.id)),
                email: Some(user.email),
                first_name: None,
                last_name: None,
                created_at: Some(timestamp),
                updated_at: None,
>>>>>>> 41528036
            }
        }
    }
}

pub mod into {
    use crate::grpc::blockjoy::{HostInfo, HostInfoUpdateRequest, Uuid as GrpcUuid};
    use tonic::Request;

    impl ToString for GrpcUuid {
        fn to_string(&self) -> String {
            self.value.clone()
        }
    }

    pub trait IntoData<R, T> {
        fn into_data(self) -> T;
    }

    impl IntoData<Request<HostInfoUpdateRequest>, (GrpcUuid, HostInfo)>
        for Request<HostInfoUpdateRequest>
    {
        fn into_data(self) -> (GrpcUuid, HostInfo) {
            let inner = self.into_inner();
            let id = inner.request_id.unwrap();
            let info = inner.info.unwrap();

            (id, info)
        }
    }
}<|MERGE_RESOLUTION|>--- conflicted
+++ resolved
@@ -1,19 +1,15 @@
 pub mod from {
     use crate::errors::ApiError;
     use crate::grpc::blockjoy::{
-        command, node_command, Command as GrpcCommand, CommandMeta, HostInfo, NodeCommand,
-        NodeDelete, NodeInfoGet, NodeRestart, NodeStop, Uuid as GrpcUuid,
+        command, node_command, Command as GrpcCommand, CommandMeta, NodeCommand, NodeDelete,
+        NodeInfoGet, NodeRestart, NodeStop, Uuid as GrpcUuid,
     };
-<<<<<<< HEAD
     use crate::grpc::blockjoy_ui::{Organization, User as GrpcUiUser, Uuid as GrpcUiUuid};
-    use crate::grpc::helpers::pb_current_timestamp;
-    use crate::models::{Command as DbCommand, HostCmd, Org, User};
-=======
     use crate::grpc::blockjoy_ui::{User as GrpcUser, Uuid as GrpcUiUuid};
     use crate::grpc::helpers::pb_current_timestamp;
     use crate::models::HostSelectiveUpdate;
+    use crate::models::{Command as DbCommand, HostCmd, Org, User};
     use crate::models::{Command as DbCommand, HostCmd, User};
->>>>>>> 41528036
     use anyhow::anyhow;
     use prost_types::Timestamp;
     use std::str::FromStr;
@@ -203,7 +199,24 @@
         }
     }
 
-<<<<<<< HEAD
+    impl From<User> for GrpcUser {
+        fn from(user: User) -> Self {
+            let timestamp = Timestamp {
+                seconds: user.created_at.timestamp(),
+                nanos: user.created_at.timestamp_nanos() as i32,
+            };
+
+            Self {
+                id: Some(GrpcUiUuid::from(user.id)),
+                email: Some(user.email),
+                first_name: None,
+                last_name: None,
+                created_at: Some(timestamp),
+                updated_at: None,
+            }
+        }
+    }
+
     impl From<Org> for Organization {
         fn from(org: Org) -> Self {
             Organization::from(&org)
@@ -225,22 +238,6 @@
                     seconds: org.updated_at.timestamp(),
                     nanos: org.updated_at.timestamp_nanos() as i32,
                 }),
-=======
-    impl From<User> for GrpcUser {
-        fn from(user: User) -> Self {
-            let timestamp = Timestamp {
-                seconds: user.created_at.timestamp(),
-                nanos: user.created_at.timestamp_nanos() as i32,
-            };
-
-            Self {
-                id: Some(GrpcUiUuid::from(user.id)),
-                email: Some(user.email),
-                first_name: None,
-                last_name: None,
-                created_at: Some(timestamp),
-                updated_at: None,
->>>>>>> 41528036
             }
         }
     }
@@ -271,4 +268,21 @@
             (id, info)
         }
     }
+
+    impl From<HostSelectiveUpdate> for HostInfo {
+        fn from(update: HostSelectiveUpdate) -> HostInfo {
+            HostInfo {
+                id: None,
+                name: update.name,
+                version: update.version,
+                location: update.location,
+                cpu_count: update.cpu_count,
+                mem_size: update.mem_size,
+                disk_size: update.disk_size,
+                os: update.os,
+                os_version: update.os_version,
+                ip: None,
+            }
+        }
+    }
 }