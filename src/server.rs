use crate::errors::ApiError;
use crate::models::*;
use crate::{auth, errors};
use anyhow::anyhow;
use axum::async_trait;
use axum::body::{Body, Bytes};
use axum::extract::{Extension, FromRequest, Json, Path, Query, RequestParts};
use axum::http::StatusCode;
use axum::response::{IntoResponse, Response};
use axum::routing::{delete, get, post, put};
use axum::Router;
use errors::Result as ApiResult;
use log::{debug, warn};
use qrcode_generator;
use qrcode_generator::QrCodeEcc;
use serde::Deserialize;
use serde_json::json;
use sqlx::postgres::{PgPool, PgPoolOptions};
use std::borrow::Cow;
use std::str::FromStr;
use std::sync::Arc;
use std::time::Duration;
use tower_http::compression::CompressionLayer;
use tower_http::cors::{Any, CorsLayer};
use tower_http::trace::TraceLayer;
use uuid::Uuid;

type DbPool = Arc<PgPool>;

#[derive(Deserialize)]
pub struct QueryParams {
    token: Option<String>,
}

#[async_trait]
impl<B> FromRequest<B> for Authentication
where
    B: Send,
{
    type Rejection = ApiError;

    async fn from_request(req: &mut RequestParts<B>) -> Result<Self, Self::Rejection> {
        if let Some(token) = req
            .headers()
            .get("Authorization")
            .and_then(|hv| hv.to_str().ok())
            .and_then(|hv| {
                let words = hv.split("Bearer").collect::<Vec<&str>>();
                let token = words.get(1).map(|w| w.trim());
                token.map(Cow::Borrowed)
            })
        {
            let api_service_secret =
                std::env::var("API_SERVICE_SECRET").unwrap_or_else(|_| "".into());
            let is_service_token = !api_service_secret.is_empty() && token == api_service_secret;

            if token.starts_with("eyJ") {
                debug!("JWT Auth in Bearer.");
                if let Ok(auth::JwtValidationStatus::Valid(auth_data)) =
                    auth::validate_jwt(token.as_ref())
                {
                    if let Ok(role) = UserRole::from_str(&auth_data.user_role) {
                        return Ok(Self::User(UserAuthInfo {
                            id: auth_data.user_id,
                            role,
                        }));
                    }
                }
            } else if is_service_token {
                debug!("Service Auth in Bearer.");
                return Ok(Self::Service(token.as_ref().to_string()));
            } else {
                debug!("Host Auth in Bearer.");
                return Ok(Self::Host(token.as_ref().to_string()));
            };
        };

        warn!(
            "Invalid token auth: {:?} - {:?}",
            req.headers().get("Authorization"),
            req.uri().path()
        );
        Err(ApiError::InvalidAuthentication(anyhow!(
            "invalid authentication credentials"
        )))
    }
}

pub async fn start() -> anyhow::Result<()> {
    let db_url = std::env::var("DATABASE_URL").expect("Missing DATABASE_URL");

    let db_max_conn: u32 = std::env::var("DB_MAX_CONN")
        .unwrap_or_else(|_| "10".to_string())
        .parse()
        .unwrap();
    let db_min_conn: u32 = std::env::var("DB_MIN_CONN")
        .unwrap_or_else(|_| "2".to_string())
        .parse()
        .unwrap();

    let port = std::env::var("PORT").unwrap_or_else(|_| "8080".to_string());
    let bind_ip = std::env::var("BIND_IP").unwrap_or_else(|_| "0.0.0.0".to_string());
    let addr = format!("{}:{}", bind_ip, port);

    let db_pool = PgPoolOptions::new()
        .max_connections(db_max_conn)
        .min_connections(db_min_conn)
        .max_lifetime(Some(Duration::from_secs(60 * 60 * 24)))
        .idle_timeout(Some(Duration::from_secs(60 * 2)))
        .connect(&db_url)
        .await
        .expect("Could not create db connection pool.");

    let app = Router::new()
        .route("/reset", post(reset_pwd))
        .route("/reset", put(update_pwd))
        .route("/login", post(login))
        .route("/refresh", post(refresh))
        .route("/whoami", get(whoami))
        .route("/block_height", get(get_block_height))
        .route("/block_info", get(get_block_info))
        .route("/block_info", put(update_block_info))
        .route("/users", post(create_user))
        .route("/users/summary", get(users_summary))
        .route("/users/:user_id/summary", get(user_summary))
        .route("/users/:user_id/payments", get(user_payments))
        .route("/hosts", get(list_hosts))
        .route("/hosts/token/:token", get(get_host_by_token))
        .route("/hosts/:id", get(get_host))
        .route("/hosts", post(create_host))
        .route("/hosts/:id", put(update_host))
        .route("/hosts/:id/status", put(update_host_status))
        .route("/hosts/:id", delete(delete_host))
        .route("/validators/:id/migrate", post(migrate_validator))
        .route("/validators", get(list_validators))
        .route("/validators/staking", get(list_validators_staking))
        .route("/validators/consensus", get(list_validators_consensus))
        .route(
            "/validators/needs_attention",
            get(list_validators_attention),
        )
        .route(
            "/validators/inventory/count",
            get(validator_inventory_count),
        )
        .route(
            "/users/:user_id/validators/staking/export",
            get(users_staking_export),
        )
        .route("/users/:user_id/validators", get(list_validators_by_user))
        .route("/users/:user_id/invoices", get(list_invoices))
        .route("/payments_due", get(list_payments_due))
        .route("/pay_adresses", get(list_pay_addresses))
        .route("/users/:user_id/validators", post(stake_validator))
        .route("/validators/:id", get(get_validator))
        .route("/validators/:id/status", put(update_validator_status))
        .route(
            "/validators/:id/stake_status",
            put(update_validator_stake_status),
        )
        .route(
            "/validators/:id/owner_address",
            put(update_validator_owner_address),
        )
        .route("/validators/:id/penalty", put(update_validator_penalty))
        .route("/validators/:id/identity", put(update_validator_identity))
        .route("/users/:user_id/rewards/summary", get(get_reward_summary))
        .route("/rewards", post(create_rewards))
        .route("/payments", post(create_payments))
        .route("/commands/:id", get(get_command))
        .route("/hosts/:id/commands", get(list_commands))
        .route("/hosts/:id/commands/pending", get(list_pending_commands))
        .route("/hosts/:id/commands", post(create_command))
        .route("/commands/:id/response", put(update_command_response))
        .route("/command/:id", delete(delete_command))
        .route("/qr/:user_id", get(get_qr))
        .route("/groups/nodes", get(list_node_groups))
        .route("/groups/nodes/:id", get(get_node_group))
        .layer(
            CorsLayer::new()
                .allow_headers(Any)
                .allow_methods(Any)
                .allow_origin(Any),
        )
        .layer(TraceLayer::new_for_http())
        .layer(CompressionLayer::new())
        .layer(Extension(Arc::new(db_pool)));

    Ok(axum::Server::bind(&addr.parse()?)
        .serve(app.into_make_service())
        .await?)
}

pub async fn reset_pwd(
    Extension(db_pool): Extension<DbPool>,
    Json(req): Json<PasswordResetRequest>,
) -> impl IntoResponse {
    let _ = User::email_reset_password(db_pool.as_ref(), req).await;
    (
        StatusCode::OK,
        Json("An email with reset instructions has been sent."),
    )
}

pub async fn update_pwd(
    Extension(db_pool): Extension<DbPool>,
    Json(req): Json<PwdResetInfo>,
) -> ApiResult<impl IntoResponse> {
    let user = User::reset_password(db_pool.as_ref(), &req).await?;
    Ok((StatusCode::OK, Json(user)))
}

pub async fn login(
    Extension(db_pool): Extension<DbPool>,
    Json(login): Json<UserLoginRequest>,
) -> ApiResult<impl IntoResponse> {
    let user = User::login(login, db_pool.as_ref()).await?;
    Ok((StatusCode::OK, Json(user)))
}

pub async fn refresh(
    Extension(db_pool): Extension<DbPool>,
    Json(req): Json<UserRefreshRequest>,
) -> ApiResult<impl IntoResponse> {
    let user = User::refresh(req, db_pool.as_ref()).await?;
    Ok((StatusCode::OK, Json(user)))
}

pub async fn whoami(
    Extension(db_pool): Extension<DbPool>,
    auth: Authentication,
) -> ApiResult<impl IntoResponse> {
    if auth.is_user() {
        let user = auth.get_user(db_pool.as_ref()).await?;
        Ok((StatusCode::OK, Json(json!(user))))
    } else {
        let host = auth.get_host(db_pool.as_ref()).await?;
        Ok((StatusCode::OK, Json(json!(host))))
    }
}

pub async fn get_block_height(
    Extension(db_pool): Extension<DbPool>,
) -> ApiResult<impl IntoResponse> {
    let info = Info::get_info(db_pool.as_ref()).await?;
    Ok((StatusCode::OK, Json(info.block_height)))
}

pub async fn get_block_info(Extension(db_pool): Extension<DbPool>) -> ApiResult<impl IntoResponse> {
    let info = Info::get_info(db_pool.as_ref()).await?;
    Ok((StatusCode::OK, Json(info)))
}

pub async fn update_block_info(
    Extension(db_pool): Extension<DbPool>,
    Json(info): Json<InfoRequest>,
    auth: Authentication,
) -> ApiResult<impl IntoResponse> {
    let _ = auth.try_service()?;

    let info = Info::update_info(db_pool.as_ref(), &info).await?;
    Ok((StatusCode::OK, Json(info)))
}

pub async fn list_node_groups(
    Extension(db_pool): Extension<DbPool>,
    auth: Authentication,
) -> ApiResult<impl IntoResponse> {
    let _ = auth.try_admin()?;
    let groups = NodeGroup::find_all(db_pool.as_ref()).await?;
    Ok((StatusCode::OK, Json(groups)))
}

pub async fn get_node_group(
    Extension(db_pool): Extension<DbPool>,
    Path(id): Path<Uuid>,
    auth: Authentication,
) -> ApiResult<impl IntoResponse> {
    let _ = auth.try_admin()?;
    let node_group = NodeGroup::find_by_id(db_pool.as_ref(), id).await?;
    Ok((StatusCode::OK, Json(node_group)))
}

pub async fn create_user(
    Extension(db_pool): Extension<DbPool>,
    Json(user): Json<UserRequest>,
) -> ApiResult<impl IntoResponse> {
    let user = User::create(user, db_pool.as_ref()).await?;
    Ok((StatusCode::OK, Json(user)))
}

pub async fn users_summary(
    Extension(db_pool): Extension<DbPool>,
    auth: Authentication,
) -> ApiResult<impl IntoResponse> {
    let _ = auth.try_admin()?;
    let users = User::find_all_summary(db_pool.as_ref()).await?;
    Ok((StatusCode::OK, Json(users)))
}

pub async fn user_summary(
    Extension(db_pool): Extension<DbPool>,
    Path(user_id): Path<Uuid>,
    auth: Authentication,
) -> ApiResult<impl IntoResponse> {
    let _ = auth.try_user_access(user_id)?;
    let summary = User::find_summary_by_user(db_pool.as_ref(), user_id).await?;
    Ok((StatusCode::OK, Json(summary)))
}

pub async fn user_payments(
    Extension(db_pool): Extension<DbPool>,
    Path(user_id): Path<Uuid>,
    auth: Authentication,
) -> ApiResult<impl IntoResponse> {
    let _ = auth.try_user_access(user_id)?;
    let payments = Payment::find_all_by_user(db_pool.as_ref(), user_id).await?;
    Ok((StatusCode::OK, Json(payments)))
}

// Can pass ?token= to get a host by token
pub async fn list_hosts(
    Extension(db_pool): Extension<DbPool>,
    params: Query<QueryParams>,
    auth: Authentication,
) -> ApiResult<impl IntoResponse> {
    if !auth.is_admin() && !auth.is_service() {
        return Err(ApiError::InsufficientPermissionsError);
    }

    if let Some(token) = params.token.clone() {
        let host = Host::find_by_token(&token, db_pool.as_ref()).await?;
        Ok((StatusCode::OK, Json(json!(host))))
    } else {
        let host = Host::find_all(db_pool.as_ref()).await?;
        Ok((StatusCode::OK, Json(json!(host))))
    }
}

pub async fn get_host_by_token(
    Extension(db_pool): Extension<DbPool>,
    Path(token): Path<String>,
    auth: Authentication,
) -> ApiResult<impl IntoResponse> {
    if !auth.is_admin() && !auth.is_host() {
        return Err(ApiError::InsufficientPermissionsError);
    }

    let host = Host::find_by_token(&token, &db_pool).await?;
    Ok((StatusCode::OK, Json(host)))
}

pub async fn get_host(
    Extension(db_pool): Extension<DbPool>,
    Path(id): Path<Uuid>,
    auth: Authentication,
) -> ApiResult<impl IntoResponse> {
    if !auth.is_admin() && !auth.is_host() {
        return Err(ApiError::InsufficientPermissionsError);
    }

    let host = Host::find_by_id(id, db_pool.as_ref()).await?;
    Ok((StatusCode::OK, Json(host)))
}

pub async fn create_host(
    Extension(db_pool): Extension<DbPool>,
    Json(host): Json<HostCreateRequest>,
    auth: Authentication,
<<<<<<< HEAD
) -> ApiResult<impl IntoResponse> {
    let _ = auth.try_admin()?;
=======
) -> ApiResponse {
    if !auth.is_admin() && !auth.is_host() {
        return Err(ApiError::InsufficientPermissionsError);
    }
>>>>>>> 4cb65f5b

    let host = Host::create(host.into(), db_pool.as_ref()).await?;
    Ok((StatusCode::OK, Json(host)))
}

pub async fn update_host(
    Extension(db_pool): Extension<DbPool>,
    Path(id): Path<Uuid>,
    Json(host): Json<HostRequest>,
    auth: Authentication,
) -> ApiResult<impl IntoResponse> {
    if !auth.is_admin() && !auth.is_host() {
        return Err(ApiError::InsufficientPermissionsError);
    }

    let host = Host::update(id, host, &db_pool).await?;
    Ok((StatusCode::OK, Json(host)))
}

pub async fn update_host_status(
    Extension(db_pool): Extension<DbPool>,
    Path(id): Path<Uuid>,
    Json(host): Json<HostStatusRequest>,
    auth: Authentication,
) -> ApiResult<impl IntoResponse> {
    let _ = auth.try_host_access(id, db_pool.as_ref()).await?;

    let host = Host::update_status(id, host, &db_pool).await?;
    Ok((StatusCode::OK, Json(host)))
}

pub async fn delete_host(
    Extension(db_pool): Extension<DbPool>,
    Path(id): Path<Uuid>,
    auth: Authentication,
) -> ApiResult<impl IntoResponse> {
    let _ = auth.try_admin()?;

    let rows = Host::delete(id, &db_pool).await?;
    Ok((
        StatusCode::OK,
        Json(format!("Successfully deleted {} record(s).", rows)),
    ))
}

pub async fn migrate_validator(
    Extension(db_pool): Extension<DbPool>,
    Path(id): Path<Uuid>,
    auth: Authentication,
) -> ApiResult<impl IntoResponse> {
    let _ = auth.try_admin()?;

    let val = Validator::migrate(db_pool.as_ref(), id).await?;
    Ok((StatusCode::OK, Json(val)))
}

pub async fn list_validators(
    Extension(db_pool): Extension<DbPool>,
    auth: Authentication,
) -> ApiResult<impl IntoResponse> {
    if !auth.is_admin() && !auth.is_service() {
        return Err(ApiError::InsufficientPermissionsError);
    }

    let validators = Validator::find_all(db_pool.as_ref()).await?;
    Ok((StatusCode::OK, Json(validators)))
}

pub async fn list_validators_staking(
    Extension(db_pool): Extension<DbPool>,
    auth: Authentication,
) -> ApiResult<impl IntoResponse> {
    let _ = auth.try_service()?;

    let validators =
        Validator::find_all_by_stake_status(StakeStatus::Staking, db_pool.as_ref()).await?;
    Ok((StatusCode::OK, Json(validators)))
}

pub async fn list_validators_consensus(
    Extension(db_pool): Extension<DbPool>,
    auth: Authentication,
) -> ApiResult<impl IntoResponse> {
    let _ = auth.try_admin()?;

    let validators =
        Validator::find_all_by_status(ValidatorStatus::Consensus, db_pool.as_ref()).await?;
    Ok((StatusCode::OK, Json(validators)))
}

pub async fn list_validators_attention(
    Extension(db_pool): Extension<DbPool>,
    auth: Authentication,
) -> ApiResult<impl IntoResponse> {
    let _ = auth.try_admin()?;

    let validators = ValidatorDetail::list_needs_attention(db_pool.as_ref()).await?;
    Ok((StatusCode::OK, Json(validators)))
}

pub async fn validator_inventory_count(
    Extension(db_pool): Extension<DbPool>,
    _auth: Authentication,
) -> ApiResult<impl IntoResponse> {
    let count = Validator::inventory_count(db_pool.as_ref()).await?;
    Ok((StatusCode::OK, Json(count)))
}

pub async fn users_staking_export(
    Extension(db_pool): Extension<DbPool>,
    Path(user_id): Path<Uuid>,
) -> Result<impl IntoResponse, ApiError> {
    let export = Validator::list_staking_export(&user_id, db_pool.as_ref()).await?;
    let export = serde_json::to_string(&export).map_err(|e| ApiError::UnexpectedError(e.into()))?;

    Ok(Response::builder()
        .status(StatusCode::OK)
        .header("Content-Type", "application/octet-stream")
        .header(
            "Content-Disposition",
            "attachment; filename=validators.json",
        )
        .body(Body::from(export))
        .map_err(|e| ApiError::UnexpectedError(e.into())))
}

pub async fn list_validators_by_user(
    Extension(db_pool): Extension<DbPool>,
    Path(user_id): Path<Uuid>,
    auth: Authentication,
) -> ApiResult<impl IntoResponse> {
    if auth.is_admin() || auth.try_user_access(user_id)? {
        let mut validators = Validator::find_all_by_user(user_id, db_pool.as_ref()).await?;
        if auth.is_user() {
            //users should get swarmkey
            validators.iter_mut().for_each(|v| v.swarm_key = None);
        }
        Ok((StatusCode::OK, Json(validators)))
    } else {
        Err(ApiError::InsufficientPermissionsError)
    }
}

pub async fn list_invoices(
    Extension(db_pool): Extension<DbPool>,
    Path(user_id): Path<Uuid>,
    auth: Authentication,
) -> ApiResult<impl IntoResponse> {
    if auth.is_admin() || auth.try_user_access(user_id)? {
        let invoices = Invoice::find_all_by_user(db_pool.as_ref(), &user_id).await?;
        Ok((StatusCode::OK, Json(invoices)))
    } else {
        Err(ApiError::InsufficientPermissionsError)
    }
}

pub async fn list_payments_due(
    Extension(db_pool): Extension<DbPool>,
    auth: Authentication,
) -> ApiResult<impl IntoResponse> {
    let _ = auth.try_service()?;

    let payments_due = Invoice::find_all_payments_due(db_pool.as_ref()).await?;
    Ok((StatusCode::OK, Json(payments_due)))
}

pub async fn list_pay_addresses(
    Extension(db_pool): Extension<DbPool>,
    auth: Authentication,
) -> ApiResult<impl IntoResponse> {
    let _ = auth.try_service()?;

    let addresses = User::find_all_pay_address(db_pool.as_ref()).await?;
    Ok((StatusCode::OK, Json(addresses)))
}

pub async fn stake_validator(
    Extension(db_pool): Extension<DbPool>,
    Path(user_id): Path<Uuid>,
    Json(req): Json<ValidatorStakeRequest>,
    auth: Authentication,
) -> ApiResult<impl IntoResponse> {
    if auth.is_admin() || auth.try_user_access(user_id)? {
        let count = req.count;
        let user = User::find_by_id(user_id, db_pool.as_ref()).await?;
        let validators = Validator::stake(db_pool.as_ref(), &user, count).await?;

        Ok((StatusCode::OK, Json(validators)))
    } else {
        Err(ApiError::InsufficientPermissionsError)
    }
}

pub async fn get_validator(
    Extension(db_pool): Extension<DbPool>,
    Path(id): Path<Uuid>,
    auth: Authentication,
) -> ApiResult<impl IntoResponse> {
    if auth.is_user() {
        return Err(ApiError::InsufficientPermissionsError);
    }

    let validator = Validator::find_by_id(id, &db_pool).await?;
    Ok((StatusCode::OK, Json(validator)))
}

pub async fn update_validator_status(
    Extension(db_pool): Extension<DbPool>,
    Path(id): Path<Uuid>,
    Json(validator): Json<ValidatorStatusRequest>,
    auth: Authentication,
) -> ApiResult<impl IntoResponse> {
    if auth.is_user() {
        return Err(ApiError::InsufficientPermissionsError);
    }

    let validator = Validator::update_status(id, validator, db_pool.as_ref()).await?;
    Ok((StatusCode::OK, Json(validator)))
}

pub async fn update_validator_stake_status(
    Extension(db_pool): Extension<DbPool>,
    Path(id): Path<Uuid>,
    Json(status): Json<StakeStatus>,
    auth: Authentication,
) -> ApiResult<impl IntoResponse> {
    if !auth.is_admin() && !auth.is_host() && !auth.is_service() {
        debug!(
            "update_validator_stake_status:Invalid Permissions {:?}",
            auth
        );
        return Err(ApiError::InsufficientPermissionsError);
    }

    let validator = Validator::update_stake_status(id, status, db_pool.as_ref()).await?;
    Ok((StatusCode::OK, Json(validator)))
}

pub async fn update_validator_owner_address(
    Extension(db_pool): Extension<DbPool>,
    Path(id): Path<Uuid>,
    Json(owner_address): Json<String>,
    auth: Authentication,
) -> ApiResult<impl IntoResponse> {
    if !auth.is_admin() && !auth.is_host() && !auth.is_service() {
        return Err(ApiError::InsufficientPermissionsError);
    }

    let validator =
        Validator::update_owner_address(id, Some(owner_address), db_pool.as_ref()).await?;
    Ok((StatusCode::OK, Json(validator)))
}

pub async fn update_validator_penalty(
    Extension(db_pool): Extension<DbPool>,
    Path(id): Path<Uuid>,
    Json(penalty): Json<ValidatorPenaltyRequest>,
    auth: Authentication,
) -> ApiResult<impl IntoResponse> {
    let _ = auth.try_service()?;

    let validator = Validator::update_penalty(id, penalty, db_pool.as_ref()).await?;
    Ok((StatusCode::OK, Json(validator)))
}

pub async fn update_validator_identity(
    Extension(db_pool): Extension<DbPool>,
    Path(id): Path<Uuid>,
    Json(validator): Json<ValidatorIdentityRequest>,
    auth: Authentication,
) -> ApiResult<impl IntoResponse> {
    let _ = auth.try_host()?;

    //TODO: Validator host has access to validator

    let validator = Validator::update_identity(id, validator, db_pool.as_ref()).await?;
    Ok((StatusCode::OK, Json(validator)))
}

pub async fn get_reward_summary(
    Extension(db_pool): Extension<DbPool>,
    Path(id): Path<Uuid>,
    auth: Authentication,
) -> ApiResult<impl IntoResponse> {
    let _ = auth.try_user_access(id)?;
    let total = Reward::summary_by_user(db_pool.as_ref(), &id).await?;
    Ok((StatusCode::OK, Json(total)))
}

pub async fn create_rewards(
    Extension(db_pool): Extension<DbPool>,
    Json(rewards): Json<Vec<RewardRequest>>,
    auth: Authentication,
) -> ApiResult<impl IntoResponse> {
    let _ = auth.try_service()?;
    Reward::create(db_pool.as_ref(), &rewards).await?;
    Ok((StatusCode::OK, Json("no content")))
}

pub async fn create_payments(
    Extension(db_pool): Extension<DbPool>,
    Json(payments): Json<Vec<Payment>>,
    auth: Authentication,
) -> ApiResult<impl IntoResponse> {
    let _ = auth.try_service()?;
    Payment::create(db_pool.as_ref(), &payments).await?;
    Ok((StatusCode::OK, Json("no content")))
}

pub async fn get_command(
    Extension(db_pool): Extension<DbPool>,
    Path(id): Path<Uuid>,
) -> ApiResult<impl IntoResponse> {
    let command = Command::find_by_id(id, db_pool.as_ref()).await?;
    Ok((StatusCode::OK, Json(command)))
}

pub async fn list_commands(
    Extension(db_pool): Extension<DbPool>,
    Path(id): Path<Uuid>,
) -> ApiResult<impl IntoResponse> {
    let commands = Command::find_all_by_host(id, db_pool.as_ref()).await?;
    Ok((StatusCode::OK, Json(commands)))
}

pub async fn list_pending_commands(
    Extension(db_pool): Extension<DbPool>,
    Path(id): Path<Uuid>,
) -> ApiResult<impl IntoResponse> {
    let commands = Command::find_pending_by_host(id, db_pool.as_ref()).await?;
    Ok((StatusCode::OK, Json(commands)))
}

pub async fn create_command(
    Extension(db_pool): Extension<DbPool>,
    Path(id): Path<Uuid>,
    Json(command): Json<CommandRequest>,
) -> ApiResult<impl IntoResponse> {
    let command = Command::create(id, command, db_pool.as_ref()).await?;
    Ok((StatusCode::OK, Json(command)))
}

pub async fn update_command_response(
    Extension(db_pool): Extension<DbPool>,
    Path(id): Path<Uuid>,
    Json(response): Json<CommandResponseRequest>,
) -> ApiResult<impl IntoResponse> {
    let command = Command::update_response(id, response, db_pool.as_ref()).await?;
    Ok((StatusCode::OK, Json(command)))
}

pub async fn delete_command(
    Extension(db_pool): Extension<DbPool>,
    Path(id): Path<Uuid>,
) -> ApiResult<impl IntoResponse> {
    let result = Command::delete(id, &db_pool).await?;
    Ok((
        StatusCode::OK,
        Json(format!("Successfully deleted {} record(s).", result)),
    ))
}

pub async fn get_qr(
    Extension(db_pool): Extension<DbPool>,
    Path(user_id): Path<Uuid>,
) -> ApiResult<impl IntoResponse> {
    let qr_data = User::get_qr_by_id(db_pool.as_ref(), user_id).await?;
    let png: Vec<u8> = qrcode_generator::to_png_to_vec(qr_data, QrCodeEcc::Low, 1024).unwrap();

    Ok(Response::builder()
        .status(StatusCode::OK)
        .header("Content-Type", "image/png")
        .body(Body::from(Bytes::from(png)))
        .map_err(|e| ApiError::UnexpectedError(e.into())))
}<|MERGE_RESOLUTION|>--- conflicted
+++ resolved
@@ -367,15 +367,10 @@
     Extension(db_pool): Extension<DbPool>,
     Json(host): Json<HostCreateRequest>,
     auth: Authentication,
-<<<<<<< HEAD
-) -> ApiResult<impl IntoResponse> {
-    let _ = auth.try_admin()?;
-=======
-) -> ApiResponse {
+) -> ApiResult<impl IntoResponse> {
     if !auth.is_admin() && !auth.is_host() {
         return Err(ApiError::InsufficientPermissionsError);
     }
->>>>>>> 4cb65f5b
 
     let host = Host::create(host.into(), db_pool.as_ref()).await?;
     Ok((StatusCode::OK, Json(host)))
