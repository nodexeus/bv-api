use crate::errors::ApiError;
use crate::models::*;
use crate::{auth, errors};
use anyhow::anyhow;
use axum::async_trait;
use axum::body::{Body, Bytes};
use axum::extract::{Extension, FromRequest, Json, Path, Query, RequestParts};
use axum::http::StatusCode;
use axum::response::{IntoResponse, Response};
use axum::routing::{delete, get, post, put};
use axum::Router;
use errors::Result as ApiResult;
use log::{debug, warn};
use qrcode_generator;
use qrcode_generator::QrCodeEcc;
use serde::Deserialize;
use serde_json::json;
use sqlx::postgres::{PgPool, PgPoolOptions};
use std::borrow::Cow;
use std::str::FromStr;
use std::sync::Arc;
use std::time::Duration;
use tower_http::compression::CompressionLayer;
use tower_http::cors::{Any, CorsLayer};
use tower_http::trace::TraceLayer;
use uuid::Uuid;

type DbPool = Arc<PgPool>;

#[derive(Deserialize)]
pub struct QueryParams {
    token: Option<String>,
}

#[async_trait]
impl<B> FromRequest<B> for Authentication
where
    B: Send,
{
    type Rejection = ApiError;

    async fn from_request(req: &mut RequestParts<B>) -> Result<Self, Self::Rejection> {
        if let Some(token) = req
            .headers()
            .get("Authorization")
            .and_then(|hv| hv.to_str().ok())
            .and_then(|hv| {
                let words = hv.split("Bearer").collect::<Vec<&str>>();
                let token = words.get(1).map(|w| w.trim());
                token.map(Cow::Borrowed)
            })
        {
            let api_service_secret =
                std::env::var("API_SERVICE_SECRET").unwrap_or_else(|_| "".into());
            let is_service_token = !api_service_secret.is_empty() && token == api_service_secret;

            if token.starts_with("eyJ") {
                debug!("JWT Auth in Bearer.");
                if let Ok(auth::JwtValidationStatus::Valid(auth_data)) =
                    auth::validate_jwt(token.as_ref())
                {
                    if let Ok(role) = UserRole::from_str(&auth_data.user_role) {
                        return Ok(Self::User(UserAuthInfo {
                            id: auth_data.user_id,
                            role,
                        }));
                    }
                }
            } else if is_service_token {
                debug!("Service Auth in Bearer.");
                return Ok(Self::Service(token.as_ref().to_string()));
            } else {
                debug!("Host Auth in Bearer.");
                return Ok(Self::Host(token.as_ref().to_string()));
            };
        };

        warn!(
            "Invalid token auth: {:?} - {:?}",
            req.headers().get("Authorization"),
            req.uri().path()
        );
        Err(ApiError::InvalidAuthentication(anyhow!(
            "invalid authentication credentials"
        )))
    }
}

pub async fn start() -> anyhow::Result<()> {
    let db_url = std::env::var("DATABASE_URL").expect("Missing DATABASE_URL");

    let db_max_conn: u32 = std::env::var("DB_MAX_CONN")
        .unwrap_or_else(|_| "10".to_string())
        .parse()
        .unwrap();
    let db_min_conn: u32 = std::env::var("DB_MIN_CONN")
        .unwrap_or_else(|_| "2".to_string())
        .parse()
        .unwrap();

    let port = std::env::var("PORT").unwrap_or_else(|_| "8080".to_string());
    let bind_ip = std::env::var("BIND_IP").unwrap_or_else(|_| "0.0.0.0".to_string());
    let addr = format!("{}:{}", bind_ip, port);

    let db_pool = PgPoolOptions::new()
        .max_connections(db_max_conn)
        .min_connections(db_min_conn)
        .max_lifetime(Some(Duration::from_secs(60 * 60 * 24)))
        .idle_timeout(Some(Duration::from_secs(60 * 2)))
        .connect(&db_url)
        .await
        .expect("Could not create db connection pool.");

<<<<<<< HEAD
    let app = Router::new()
        .route("/reset", post(reset_pwd))
        .route("/reset", put(update_pwd))
        .route("/login", post(login))
        .route("/refresh", post(refresh))
        .route("/whoami", get(whoami))
        .route("/block_height", get(get_block_height))
        .route("/block_info", get(get_block_info))
        .route("/block_info", put(update_block_info))
        .route("/users", post(create_user))
        .route("/users/summary", get(users_summary))
        .route("/users/:user_id/summary", get(user_summary))
        .route("/users/:user_id/payments", get(user_payments))
        .route("/hosts", get(list_hosts))
        .route("/hosts/token/:token", get(get_host_by_token))
        .route("/hosts/:id", get(get_host))
        .route("/hosts", post(create_host))
        .route("/hosts/:id", put(update_host))
        .route("/hosts/:id/status", put(update_host_status))
        .route("/hosts/:id", delete(delete_host))
        .route("/validators/:id/migrate", post(migrate_validator))
        .route("/validators", get(list_validators))
        .route("/validators/staking", get(list_validators_staking))
        .route("/validators/consensus", get(list_validators_consensus))
        .route(
            "/validators/needs_attention",
            get(list_validators_attention),
        )
        .route(
            "/validators/inventory/count",
            get(validator_inventory_count),
        )
        .route(
            "/users/:user_id/validators/staking/export",
            get(users_staking_export),
        )
        .route("/users/:user_id/validators", get(list_validators_by_user))
        .route("/users/:user_id/invoices", get(list_invoices))
        .route("/payments_due", get(list_payments_due))
        .route("/pay_adresses", get(list_pay_addresses))
        .route("/users/:user_id/validators", post(stake_validator))
        .route("/validators/:id", get(get_validator))
        .route("/validators/:id/status", put(update_validator_status))
        .route(
            "/validators/:id/stake_status",
            put(update_validator_stake_status),
        )
        .route(
            "/validators/:id/owner_address",
            put(update_validator_owner_address),
        )
        .route("/validators/:id/penalty", put(update_validator_penalty))
        .route("/validators/:id/identity", put(update_validator_identity))
        .route("/users/:user_id/rewards/summary", get(get_reward_summary))
        .route("/rewards", post(create_rewards))
        .route("/payments", post(create_payments))
        .route("/commands/:id", get(get_command))
        .route("/hosts/:id/commands", get(list_commands))
        .route("/hosts/:id/commands/pending", get(list_pending_commands))
        .route("/hosts/:id/commands", post(create_command))
        .route("/commands/:id/response", put(update_command_response))
        .route("/command/:id", delete(delete_command))
        .route("/qr/:user_id", get(get_qr))
        .layer(
            CorsLayer::new()
                .allow_headers(Any)
                .allow_methods(Any)
                .allow_origin(Any),
        )
        .layer(TraceLayer::new_for_http())
        .layer(CompressionLayer::new())
        .layer(Extension(Arc::new(db_pool)));

    Ok(axum::Server::bind(&addr.parse()?)
        .serve(app.into_make_service())
        .await?)
}

pub async fn reset_pwd(
    Extension(db_pool): Extension<DbPool>,
    Json(req): Json<PasswordResetRequest>,
) -> impl IntoResponse {
    let _ = User::email_reset_password(db_pool.as_ref(), req).await;
    (
        StatusCode::OK,
        Json("An email with reset instructions has been sent."),
    )
}

pub async fn update_pwd(
    Extension(db_pool): Extension<DbPool>,
    Json(req): Json<PwdResetInfo>,
) -> ApiResult<impl IntoResponse> {
    let user = User::reset_password(db_pool.as_ref(), &req).await?;
    Ok((StatusCode::OK, Json(user)))
}

pub async fn login(
    Extension(db_pool): Extension<DbPool>,
    Json(login): Json<UserLoginRequest>,
) -> ApiResult<impl IntoResponse> {
    let user = User::login(login, db_pool.as_ref()).await?;
    Ok((StatusCode::OK, Json(user)))
}

pub async fn refresh(
    Extension(db_pool): Extension<DbPool>,
    Json(req): Json<UserRefreshRequest>,
) -> ApiResult<impl IntoResponse> {
    let user = User::refresh(req, db_pool.as_ref()).await?;
    Ok((StatusCode::OK, Json(user)))
}

pub async fn whoami(
    Extension(db_pool): Extension<DbPool>,
    auth: Authentication,
) -> ApiResult<impl IntoResponse> {
=======
    Ok(HttpServer::new(move || {
        let cors = Cors::default()
            .allow_any_header()
            .allow_any_method()
            .allow_any_origin()
            .supports_credentials();

        App::new()
            .app_data(Data::new(db_pool.clone()))
            .wrap(cors)
            .wrap(middleware::Logger::default())
            .wrap(middleware::Compress::default())
            .service(reset_pwd)
            .service(update_pwd)
            .service(get_qr)
            .service(users_summary)
            .service(user_summary)
            .service(user_payments)
            .service(users_staking_export)
            .service(create_command)
            .service(get_reward_summary)
            .service(create_host)
            .service(create_user)
            .service(delete_command)
            .service(delete_host)
            .service(list_validators_staking)
            .service(list_validators_consensus)
            .service(list_validators_attention)
            .service(list_commands)
            .service(list_hosts)
            .service(list_pending_commands)
            .service(list_validators)
            .service(list_validators_by_user)
            .service(login)
            .service(refresh)
            .service(stake_validator)
            .service(migrate_validator)
            .service(update_block_info)
            .service(update_command_response)
            .service(update_host)
            .service(update_host_status)
            .service(update_validator_identity)
            .service(update_validator_status)
            .service(update_validator_stake_status)
            .service(update_validator_owner_address)
            .service(update_validator_penalty)
            .service(validator_inventory_count)
            .service(whoami)
            .service(get_block_height)
            .service(get_block_info)
            .service(get_command)
            .service(get_host)
            .service(get_host_by_token)
            .service(get_validator)
            .service(create_rewards)
            .service(create_payments)
            .service(list_invoices)
            .service(list_payments_due)
            .service(list_pay_addresses)
            .service(list_node_groups)
            .service(get_node_group)
    })
    .bind(&addr)?
    .run()
    .await?)
}

#[post("/reset")]
async fn reset_pwd(db_pool: DbPool, req: web::Json<PasswordResetRequest>) -> ApiResponse {
    let _ = User::email_reset_password(db_pool.get_ref(), req.into_inner()).await;
    Ok(HttpResponse::Ok().json("An email with reset instructions has been sent.".to_string()))
}

#[put("/reset")]
async fn update_pwd(db_pool: DbPool, req: web::Json<PwdResetInfo>) -> ApiResponse {
    let user = User::reset_password(&db_pool, &req.into_inner()).await?;
    Ok(HttpResponse::Ok().json(user))
}

#[post("/login")]
async fn login(db_pool: DbPool, login: web::Json<UserLoginRequest>) -> ApiResponse {
    let user = User::login(login.into_inner(), db_pool.get_ref()).await?;
    Ok(HttpResponse::Ok().json(user))
}

#[post("/refresh")]
async fn refresh(db_pool: DbPool, req: web::Json<UserRefreshRequest>) -> ApiResponse {
    let user = User::refresh(req.into_inner(), db_pool.get_ref()).await?;
    Ok(HttpResponse::Ok().json(user))
}

#[get("/whoami")]
async fn whoami(db_pool: DbPool, auth: Authentication) -> ApiResponse {
>>>>>>> ce990a22
    if auth.is_user() {
        let user = auth.get_user(db_pool.as_ref()).await?;
        Ok((StatusCode::OK, Json(json!(user))))
    } else {
        let host = auth.get_host(db_pool.as_ref()).await?;
        Ok((StatusCode::OK, Json(json!(host))))
    }
}

pub async fn get_block_height(
    Extension(db_pool): Extension<DbPool>,
) -> ApiResult<impl IntoResponse> {
    let info = Info::get_info(db_pool.as_ref()).await?;
    Ok((StatusCode::OK, Json(info.block_height)))
}

pub async fn get_block_info(Extension(db_pool): Extension<DbPool>) -> ApiResult<impl IntoResponse> {
    let info = Info::get_info(db_pool.as_ref()).await?;
    Ok((StatusCode::OK, Json(info)))
}

pub async fn update_block_info(
    Extension(db_pool): Extension<DbPool>,
    Json(info): Json<InfoRequest>,
    auth: Authentication,
) -> ApiResult<impl IntoResponse> {
    let _ = auth.try_service()?;

    let info = Info::update_info(db_pool.as_ref(), &info).await?;
    Ok((StatusCode::OK, Json(info)))
}

<<<<<<< HEAD
pub async fn create_user(
    Extension(db_pool): Extension<DbPool>,
    Json(user): Json<UserRequest>,
) -> ApiResult<impl IntoResponse> {
    let user = User::create(user, db_pool.as_ref()).await?;
    Ok((StatusCode::OK, Json(user)))
=======
#[get("/groups/nodes")]
async fn list_node_groups(db_pool: DbPool, auth: Authentication) -> ApiResponse {
    let _ = auth.try_admin()?;
    let groups = NodeGroup::find_all(db_pool.as_ref()).await?;
    Ok(HttpResponse::Ok().json(groups))
}

#[get("/groups/nodes/{id}")]
async fn get_node_group(db_pool: DbPool, id: web::Path<Uuid>, auth: Authentication) -> ApiResponse {
    let _ = auth.try_admin()?;
    let node_group = NodeGroup::find_by_id(db_pool.as_ref(), id.into_inner()).await?;
    Ok(HttpResponse::Ok().json(node_group))
}

#[post("/users")]
async fn create_user(db_pool: DbPool, user: web::Json<UserRequest>) -> ApiResponse {
    let user = User::create(user.into_inner(), db_pool.as_ref()).await?;
    Ok(HttpResponse::Ok().json(user))
>>>>>>> ce990a22
}

pub async fn users_summary(
    Extension(db_pool): Extension<DbPool>,
    auth: Authentication,
) -> ApiResult<impl IntoResponse> {
    let _ = auth.try_admin()?;
    let users = User::find_all_summary(db_pool.as_ref()).await?;
    Ok((StatusCode::OK, Json(users)))
}

pub async fn user_summary(
    Extension(db_pool): Extension<DbPool>,
    Path(user_id): Path<Uuid>,
    auth: Authentication,
) -> ApiResult<impl IntoResponse> {
    let _ = auth.try_user_access(user_id)?;
    let summary = User::find_summary_by_user(db_pool.as_ref(), user_id).await?;
    Ok((StatusCode::OK, Json(summary)))
}

pub async fn user_payments(
    Extension(db_pool): Extension<DbPool>,
    Path(user_id): Path<Uuid>,
    auth: Authentication,
) -> ApiResult<impl IntoResponse> {
    let _ = auth.try_user_access(user_id)?;
    let payments = Payment::find_all_by_user(db_pool.as_ref(), user_id).await?;
    Ok((StatusCode::OK, Json(payments)))
}

// Can pass ?token= to get a host by token
pub async fn list_hosts(
    Extension(db_pool): Extension<DbPool>,
    params: Query<QueryParams>,
    auth: Authentication,
) -> ApiResult<impl IntoResponse> {
    if !auth.is_admin() && !auth.is_service() {
        return Err(ApiError::InsufficientPermissionsError);
    }

    if let Some(token) = params.token.clone() {
        let host = Host::find_by_token(&token, db_pool.as_ref()).await?;
        Ok((StatusCode::OK, Json(json!(host))))
    } else {
        let host = Host::find_all(db_pool.as_ref()).await?;
        Ok((StatusCode::OK, Json(json!(host))))
    }
}

pub async fn get_host_by_token(
    Extension(db_pool): Extension<DbPool>,
    Path(token): Path<String>,
    auth: Authentication,
) -> ApiResult<impl IntoResponse> {
    if !auth.is_admin() && !auth.is_host() {
        return Err(ApiError::InsufficientPermissionsError);
    }

    let host = Host::find_by_token(&token, &db_pool).await?;
    Ok((StatusCode::OK, Json(host)))
}

pub async fn get_host(
    Extension(db_pool): Extension<DbPool>,
    Path(id): Path<Uuid>,
    auth: Authentication,
) -> ApiResult<impl IntoResponse> {
    if !auth.is_admin() && !auth.is_host() {
        return Err(ApiError::InsufficientPermissionsError);
    }

    let host = Host::find_by_id(id, db_pool.as_ref()).await?;
    Ok((StatusCode::OK, Json(host)))
}

pub async fn create_host(
    Extension(db_pool): Extension<DbPool>,
    Json(host): Json<HostCreateRequest>,
    auth: Authentication,
) -> ApiResult<impl IntoResponse> {
    let _ = auth.try_admin()?;

    let host = Host::create(host.into(), db_pool.as_ref()).await?;
    Ok((StatusCode::OK, Json(host)))
}

pub async fn update_host(
    Extension(db_pool): Extension<DbPool>,
    Path(id): Path<Uuid>,
    Json(host): Json<HostRequest>,
    auth: Authentication,
) -> ApiResult<impl IntoResponse> {
    if !auth.is_admin() && !auth.is_host() {
        return Err(ApiError::InsufficientPermissionsError);
    }

    let host = Host::update(id, host, &db_pool).await?;
    Ok((StatusCode::OK, Json(host)))
}

pub async fn update_host_status(
    Extension(db_pool): Extension<DbPool>,
    Path(id): Path<Uuid>,
    Json(host): Json<HostStatusRequest>,
    auth: Authentication,
) -> ApiResult<impl IntoResponse> {
    let _ = auth.try_host_access(id, db_pool.as_ref()).await?;

    let host = Host::update_status(id, host, &db_pool).await?;
    Ok((StatusCode::OK, Json(host)))
}

pub async fn delete_host(
    Extension(db_pool): Extension<DbPool>,
    Path(id): Path<Uuid>,
    auth: Authentication,
) -> ApiResult<impl IntoResponse> {
    let _ = auth.try_admin()?;

    let rows = Host::delete(id, &db_pool).await?;
    Ok((
        StatusCode::OK,
        Json(format!("Successfully deleted {} record(s).", rows)),
    ))
}

pub async fn migrate_validator(
    Extension(db_pool): Extension<DbPool>,
    Path(id): Path<Uuid>,
    auth: Authentication,
) -> ApiResult<impl IntoResponse> {
    let _ = auth.try_admin()?;

    let val = Validator::migrate(db_pool.as_ref(), id).await?;
    Ok((StatusCode::OK, Json(val)))
}

pub async fn list_validators(
    Extension(db_pool): Extension<DbPool>,
    auth: Authentication,
) -> ApiResult<impl IntoResponse> {
    if !auth.is_admin() && !auth.is_service() {
        return Err(ApiError::InsufficientPermissionsError);
    }

    let validators = Validator::find_all(db_pool.as_ref()).await?;
    Ok((StatusCode::OK, Json(validators)))
}

pub async fn list_validators_staking(
    Extension(db_pool): Extension<DbPool>,
    auth: Authentication,
) -> ApiResult<impl IntoResponse> {
    let _ = auth.try_service()?;

    let validators =
        Validator::find_all_by_stake_status(StakeStatus::Staking, db_pool.as_ref()).await?;
    Ok((StatusCode::OK, Json(validators)))
}

pub async fn list_validators_consensus(
    Extension(db_pool): Extension<DbPool>,
    auth: Authentication,
) -> ApiResult<impl IntoResponse> {
    let _ = auth.try_admin()?;

    let validators =
        Validator::find_all_by_status(ValidatorStatus::Consensus, db_pool.as_ref()).await?;
    Ok((StatusCode::OK, Json(validators)))
}

pub async fn list_validators_attention(
    Extension(db_pool): Extension<DbPool>,
    auth: Authentication,
) -> ApiResult<impl IntoResponse> {
    let _ = auth.try_admin()?;

    let validators = ValidatorDetail::list_needs_attention(db_pool.as_ref()).await?;
    Ok((StatusCode::OK, Json(validators)))
}

pub async fn validator_inventory_count(
    Extension(db_pool): Extension<DbPool>,
    _auth: Authentication,
) -> ApiResult<impl IntoResponse> {
    let count = Validator::inventory_count(db_pool.as_ref()).await?;
    Ok((StatusCode::OK, Json(count)))
}

pub async fn users_staking_export(
    Extension(db_pool): Extension<DbPool>,
    Path(user_id): Path<Uuid>,
) -> Result<impl IntoResponse, ApiError> {
    let export = Validator::list_staking_export(&user_id, db_pool.as_ref()).await?;
    let export = serde_json::to_string(&export).map_err(|e| ApiError::UnexpectedError(e.into()))?;

    Ok(Response::builder()
        .status(StatusCode::OK)
        .header("Content-Type", "application/octet-stream")
        .header(
            "Content-Disposition",
            "attachment; filename=validators.json",
        )
        .body(Body::from(export))
        .map_err(|e| ApiError::UnexpectedError(e.into())))
}

pub async fn list_validators_by_user(
    Extension(db_pool): Extension<DbPool>,
    Path(user_id): Path<Uuid>,
    auth: Authentication,
) -> ApiResult<impl IntoResponse> {
    if auth.is_admin() || auth.try_user_access(user_id)? {
        let mut validators = Validator::find_all_by_user(user_id, db_pool.as_ref()).await?;
        if auth.is_user() {
            //users should get swarmkey
            validators.iter_mut().for_each(|v| v.swarm_key = None);
        }
        Ok((StatusCode::OK, Json(validators)))
    } else {
        Err(ApiError::InsufficientPermissionsError)
    }
}

pub async fn list_invoices(
    Extension(db_pool): Extension<DbPool>,
    Path(user_id): Path<Uuid>,
    auth: Authentication,
) -> ApiResult<impl IntoResponse> {
    if auth.is_admin() || auth.try_user_access(user_id)? {
        let invoices = Invoice::find_all_by_user(db_pool.as_ref(), &user_id).await?;
        Ok((StatusCode::OK, Json(invoices)))
    } else {
        Err(ApiError::InsufficientPermissionsError)
    }
}

pub async fn list_payments_due(
    Extension(db_pool): Extension<DbPool>,
    auth: Authentication,
) -> ApiResult<impl IntoResponse> {
    let _ = auth.try_service()?;

    let payments_due = Invoice::find_all_payments_due(db_pool.as_ref()).await?;
    Ok((StatusCode::OK, Json(payments_due)))
}

pub async fn list_pay_addresses(
    Extension(db_pool): Extension<DbPool>,
    auth: Authentication,
) -> ApiResult<impl IntoResponse> {
    let _ = auth.try_service()?;

    let addresses = User::find_all_pay_address(db_pool.as_ref()).await?;
    Ok((StatusCode::OK, Json(addresses)))
}

pub async fn stake_validator(
    Extension(db_pool): Extension<DbPool>,
    Path(user_id): Path<Uuid>,
    Json(req): Json<ValidatorStakeRequest>,
    auth: Authentication,
) -> ApiResult<impl IntoResponse> {
    if auth.is_admin() || auth.try_user_access(user_id)? {
        let count = req.count;
        let user = User::find_by_id(user_id, db_pool.as_ref()).await?;
        let validators = Validator::stake(db_pool.as_ref(), &user, count).await?;

        Ok((StatusCode::OK, Json(validators)))
    } else {
        Err(ApiError::InsufficientPermissionsError)
    }
}

pub async fn get_validator(
    Extension(db_pool): Extension<DbPool>,
    Path(id): Path<Uuid>,
    auth: Authentication,
) -> ApiResult<impl IntoResponse> {
    if auth.is_user() {
        return Err(ApiError::InsufficientPermissionsError);
    }

    let validator = Validator::find_by_id(id, &db_pool).await?;
    Ok((StatusCode::OK, Json(validator)))
}

pub async fn update_validator_status(
    Extension(db_pool): Extension<DbPool>,
    Path(id): Path<Uuid>,
    Json(validator): Json<ValidatorStatusRequest>,
    auth: Authentication,
) -> ApiResult<impl IntoResponse> {
    if auth.is_user() {
        return Err(ApiError::InsufficientPermissionsError);
    }

    let validator = Validator::update_status(id, validator, db_pool.as_ref()).await?;
    Ok((StatusCode::OK, Json(validator)))
}

pub async fn update_validator_stake_status(
    Extension(db_pool): Extension<DbPool>,
    Path(id): Path<Uuid>,
    Json(status): Json<StakeStatus>,
    auth: Authentication,
) -> ApiResult<impl IntoResponse> {
    if !auth.is_admin() && !auth.is_host() && !auth.is_service() {
        debug!(
            "update_validator_stake_status:Invalid Permissions {:?}",
            auth
        );
        return Err(ApiError::InsufficientPermissionsError);
    }

    let validator = Validator::update_stake_status(id, status, db_pool.as_ref()).await?;
    Ok((StatusCode::OK, Json(validator)))
}

pub async fn update_validator_owner_address(
    Extension(db_pool): Extension<DbPool>,
    Path(id): Path<Uuid>,
    Json(owner_address): Json<String>,
    auth: Authentication,
) -> ApiResult<impl IntoResponse> {
    if !auth.is_admin() && !auth.is_host() && !auth.is_service() {
        return Err(ApiError::InsufficientPermissionsError);
    }

    let validator =
        Validator::update_owner_address(id, Some(owner_address), db_pool.as_ref()).await?;
    Ok((StatusCode::OK, Json(validator)))
}

pub async fn update_validator_penalty(
    Extension(db_pool): Extension<DbPool>,
    Path(id): Path<Uuid>,
    Json(penalty): Json<ValidatorPenaltyRequest>,
    auth: Authentication,
) -> ApiResult<impl IntoResponse> {
    let _ = auth.try_service()?;

    let validator = Validator::update_penalty(id, penalty, db_pool.as_ref()).await?;
    Ok((StatusCode::OK, Json(validator)))
}

pub async fn update_validator_identity(
    Extension(db_pool): Extension<DbPool>,
    Path(id): Path<Uuid>,
    Json(validator): Json<ValidatorIdentityRequest>,
    auth: Authentication,
) -> ApiResult<impl IntoResponse> {
    let _ = auth.try_host()?;

    //TODO: Validator host has access to validator

    let validator = Validator::update_identity(id, validator, db_pool.as_ref()).await?;
    Ok((StatusCode::OK, Json(validator)))
}

pub async fn get_reward_summary(
    Extension(db_pool): Extension<DbPool>,
    Path(id): Path<Uuid>,
    auth: Authentication,
) -> ApiResult<impl IntoResponse> {
    let _ = auth.try_user_access(id)?;
    let total = Reward::summary_by_user(db_pool.as_ref(), &id).await?;
    Ok((StatusCode::OK, Json(total)))
}

pub async fn create_rewards(
    Extension(db_pool): Extension<DbPool>,
    Json(rewards): Json<Vec<RewardRequest>>,
    auth: Authentication,
) -> ApiResult<impl IntoResponse> {
    let _ = auth.try_service()?;
    Reward::create(db_pool.as_ref(), &rewards).await?;
    Ok((StatusCode::OK, Json("no content")))
}

pub async fn create_payments(
    Extension(db_pool): Extension<DbPool>,
    Json(payments): Json<Vec<Payment>>,
    auth: Authentication,
) -> ApiResult<impl IntoResponse> {
    let _ = auth.try_service()?;
    Payment::create(db_pool.as_ref(), &payments).await?;
    Ok((StatusCode::OK, Json("no content")))
}

pub async fn get_command(
    Extension(db_pool): Extension<DbPool>,
    Path(id): Path<Uuid>,
) -> ApiResult<impl IntoResponse> {
    let command = Command::find_by_id(id, db_pool.as_ref()).await?;
    Ok((StatusCode::OK, Json(command)))
}

pub async fn list_commands(
    Extension(db_pool): Extension<DbPool>,
    Path(id): Path<Uuid>,
) -> ApiResult<impl IntoResponse> {
    let commands = Command::find_all_by_host(id, db_pool.as_ref()).await?;
    Ok((StatusCode::OK, Json(commands)))
}

pub async fn list_pending_commands(
    Extension(db_pool): Extension<DbPool>,
    Path(id): Path<Uuid>,
) -> ApiResult<impl IntoResponse> {
    let commands = Command::find_pending_by_host(id, db_pool.as_ref()).await?;
    Ok((StatusCode::OK, Json(commands)))
}

pub async fn create_command(
    Extension(db_pool): Extension<DbPool>,
    Path(id): Path<Uuid>,
    Json(command): Json<CommandRequest>,
) -> ApiResult<impl IntoResponse> {
    let command = Command::create(id, command, db_pool.as_ref()).await?;
    Ok((StatusCode::OK, Json(command)))
}

pub async fn update_command_response(
    Extension(db_pool): Extension<DbPool>,
    Path(id): Path<Uuid>,
    Json(response): Json<CommandResponseRequest>,
) -> ApiResult<impl IntoResponse> {
    let command = Command::update_response(id, response, db_pool.as_ref()).await?;
    Ok((StatusCode::OK, Json(command)))
}

pub async fn delete_command(
    Extension(db_pool): Extension<DbPool>,
    Path(id): Path<Uuid>,
) -> ApiResult<impl IntoResponse> {
    let result = Command::delete(id, &db_pool).await?;
    Ok((
        StatusCode::OK,
        Json(format!("Successfully deleted {} record(s).", result)),
    ))
}

pub async fn get_qr(
    Extension(db_pool): Extension<DbPool>,
    Path(user_id): Path<Uuid>,
) -> ApiResult<impl IntoResponse> {
    let qr_data = User::get_qr_by_id(db_pool.as_ref(), user_id).await?;
    let png: Vec<u8> = qrcode_generator::to_png_to_vec(qr_data, QrCodeEcc::Low, 1024).unwrap();

    Ok(Response::builder()
        .status(StatusCode::OK)
        .header("Content-Type", "image/png")
        .body(Body::from(Bytes::from(png)))
        .map_err(|e| ApiError::UnexpectedError(e.into())))
}<|MERGE_RESOLUTION|>--- conflicted
+++ resolved
@@ -111,7 +111,6 @@
         .await
         .expect("Could not create db connection pool.");
 
-<<<<<<< HEAD
     let app = Router::new()
         .route("/reset", post(reset_pwd))
         .route("/reset", put(update_pwd))
@@ -175,6 +174,8 @@
         .route("/commands/:id/response", put(update_command_response))
         .route("/command/:id", delete(delete_command))
         .route("/qr/:user_id", get(get_qr))
+        .route("/groups/nodes", get(list_node_groups))
+        .route("/groups/nodes/:id", get(get_node_group))
         .layer(
             CorsLayer::new()
                 .allow_headers(Any)
@@ -229,101 +230,6 @@
     Extension(db_pool): Extension<DbPool>,
     auth: Authentication,
 ) -> ApiResult<impl IntoResponse> {
-=======
-    Ok(HttpServer::new(move || {
-        let cors = Cors::default()
-            .allow_any_header()
-            .allow_any_method()
-            .allow_any_origin()
-            .supports_credentials();
-
-        App::new()
-            .app_data(Data::new(db_pool.clone()))
-            .wrap(cors)
-            .wrap(middleware::Logger::default())
-            .wrap(middleware::Compress::default())
-            .service(reset_pwd)
-            .service(update_pwd)
-            .service(get_qr)
-            .service(users_summary)
-            .service(user_summary)
-            .service(user_payments)
-            .service(users_staking_export)
-            .service(create_command)
-            .service(get_reward_summary)
-            .service(create_host)
-            .service(create_user)
-            .service(delete_command)
-            .service(delete_host)
-            .service(list_validators_staking)
-            .service(list_validators_consensus)
-            .service(list_validators_attention)
-            .service(list_commands)
-            .service(list_hosts)
-            .service(list_pending_commands)
-            .service(list_validators)
-            .service(list_validators_by_user)
-            .service(login)
-            .service(refresh)
-            .service(stake_validator)
-            .service(migrate_validator)
-            .service(update_block_info)
-            .service(update_command_response)
-            .service(update_host)
-            .service(update_host_status)
-            .service(update_validator_identity)
-            .service(update_validator_status)
-            .service(update_validator_stake_status)
-            .service(update_validator_owner_address)
-            .service(update_validator_penalty)
-            .service(validator_inventory_count)
-            .service(whoami)
-            .service(get_block_height)
-            .service(get_block_info)
-            .service(get_command)
-            .service(get_host)
-            .service(get_host_by_token)
-            .service(get_validator)
-            .service(create_rewards)
-            .service(create_payments)
-            .service(list_invoices)
-            .service(list_payments_due)
-            .service(list_pay_addresses)
-            .service(list_node_groups)
-            .service(get_node_group)
-    })
-    .bind(&addr)?
-    .run()
-    .await?)
-}
-
-#[post("/reset")]
-async fn reset_pwd(db_pool: DbPool, req: web::Json<PasswordResetRequest>) -> ApiResponse {
-    let _ = User::email_reset_password(db_pool.get_ref(), req.into_inner()).await;
-    Ok(HttpResponse::Ok().json("An email with reset instructions has been sent.".to_string()))
-}
-
-#[put("/reset")]
-async fn update_pwd(db_pool: DbPool, req: web::Json<PwdResetInfo>) -> ApiResponse {
-    let user = User::reset_password(&db_pool, &req.into_inner()).await?;
-    Ok(HttpResponse::Ok().json(user))
-}
-
-#[post("/login")]
-async fn login(db_pool: DbPool, login: web::Json<UserLoginRequest>) -> ApiResponse {
-    let user = User::login(login.into_inner(), db_pool.get_ref()).await?;
-    Ok(HttpResponse::Ok().json(user))
-}
-
-#[post("/refresh")]
-async fn refresh(db_pool: DbPool, req: web::Json<UserRefreshRequest>) -> ApiResponse {
-    let user = User::refresh(req.into_inner(), db_pool.get_ref()).await?;
-    Ok(HttpResponse::Ok().json(user))
-}
-
-#[get("/whoami")]
-async fn whoami(db_pool: DbPool, auth: Authentication) -> ApiResponse {
->>>>>>> ce990a22
     if auth.is_user() {
         let user = auth.get_user(db_pool.as_ref()).await?;
         Ok((StatusCode::OK, Json(json!(user))))
@@ -356,33 +262,31 @@
     Ok((StatusCode::OK, Json(info)))
 }
 
-<<<<<<< HEAD
+pub async fn list_node_groups(
+    Extension(db_pool): Extension<DbPool>,
+    auth: Authentication,
+) -> ApiResult<impl IntoResponse> {
+    let _ = auth.try_admin()?;
+    let groups = NodeGroup::find_all(db_pool.as_ref()).await?;
+    Ok((StatusCode::OK, Json(groups)))
+}
+
+pub async fn get_node_group(
+    Extension(db_pool): Extension<DbPool>,
+    Path(id): Path<Uuid>,
+    auth: Authentication,
+) -> ApiResult<impl IntoResponse> {
+    let _ = auth.try_admin()?;
+    let node_group = NodeGroup::find_by_id(db_pool.as_ref(), id).await?;
+    Ok((StatusCode::OK, Json(node_group)))
+}
+
 pub async fn create_user(
     Extension(db_pool): Extension<DbPool>,
     Json(user): Json<UserRequest>,
 ) -> ApiResult<impl IntoResponse> {
     let user = User::create(user, db_pool.as_ref()).await?;
     Ok((StatusCode::OK, Json(user)))
-=======
-#[get("/groups/nodes")]
-async fn list_node_groups(db_pool: DbPool, auth: Authentication) -> ApiResponse {
-    let _ = auth.try_admin()?;
-    let groups = NodeGroup::find_all(db_pool.as_ref()).await?;
-    Ok(HttpResponse::Ok().json(groups))
-}
-
-#[get("/groups/nodes/{id}")]
-async fn get_node_group(db_pool: DbPool, id: web::Path<Uuid>, auth: Authentication) -> ApiResponse {
-    let _ = auth.try_admin()?;
-    let node_group = NodeGroup::find_by_id(db_pool.as_ref(), id.into_inner()).await?;
-    Ok(HttpResponse::Ok().json(node_group))
-}
-
-#[post("/users")]
-async fn create_user(db_pool: DbPool, user: web::Json<UserRequest>) -> ApiResponse {
-    let user = User::create(user.into_inner(), db_pool.as_ref()).await?;
-    Ok(HttpResponse::Ok().json(user))
->>>>>>> ce990a22
 }
 
 pub async fn users_summary(
