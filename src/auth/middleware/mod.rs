//! # Authorization layer
//!
//!

use crate::auth::unauthenticated_paths::UnauthenticatedPaths;
use crate::auth::{Authorization, AuthorizationData, AuthorizationState, FindableById, TokenType};
use crate::auth::{JwtToken, UserRefreshToken};
use crate::errors::Result;
use crate::models::{Host, User};
use crate::server::DbPool;
use futures_util::future::BoxFuture;
use hyper::{Request, Response};
use std::fmt::Debug;
use tonic::body::BoxBody;
use tonic::Status;
use tower_http::auth::AsyncAuthorizeRequest;

use super::AnyToken;

fn unauthorized_response(msg: &str) -> Response<BoxBody> {
    Status::permission_denied(msg).to_http()
}

fn unauthenticated_response(msg: &str) -> Response<BoxBody> {
    Status::unauthenticated(msg).to_http()
}

#[derive(Clone)]
pub struct AuthorizationService {
    enforcer: Authorization,
}

impl AuthorizationService {
    pub fn new(enforcer: Authorization) -> Self {
        Self { enforcer }
    }

    pub fn is_unauthenticated_request<B: Debug>(&self, request: &Request<B>) -> bool {
        if let Some(unauth_paths) = request.extensions().get::<UnauthenticatedPaths>() {
            unauth_paths.is_unauthenticated(request.uri().path())
        } else {
            tracing::error!(
                "Request {request:?} did not contain `UnauthenicatedPaths` extension! \
                Blockvisor-api is misconfigured!"
            );
            false
        }
    }
}

impl<B> AsyncAuthorizeRequest<B> for AuthorizationService
where
    B: Send + Sync + Debug + 'static,
{
    type RequestBody = B;
    type ResponseBody = BoxBody;
    type Future = BoxFuture<'static, Result<Request<B>, Response<Self::ResponseBody>>>;

    fn authorize(&mut self, mut request: Request<B>) -> Self::Future {
        if self.is_unauthenticated_request(&request) {
            tracing::debug!("Request is unauthenticated: {}", request.uri().path());
            return Box::pin(async move { Ok(request) });
        }

        let enforcer = self.enforcer.clone();

        Box::pin(async move {
            let db = request
                .extensions()
                .get::<DbPool>()
                .unwrap_or_else(|| panic!("DB extension missing"));
            let token = AnyToken::from_request(&request)
                .map_err(|_| unauthenticated_response("Missing valid token"))?;
            let cant_parse =
                |e| unauthenticated_response(&format!("Could not extract token: {e:?}"));

            match token {
<<<<<<< HEAD
                AnyToken::PwdReset(token) => {
                    // 1. try if token is valid
=======
                AnyToken::RegistrationConfirmation(token) => {
>>>>>>> 9c43b757
                    token.encode().map_err(cant_parse)?;

                    let auth_data = AuthorizationData {
                        subject: token.role().to_string(),
                        object: request.uri().path().to_string(),
                        action: request.method().to_string(),
                    };
<<<<<<< HEAD

=======
>>>>>>> 9c43b757
                    let result = enforcer
                        .try_authorized(auth_data)
                        .map_err(|e| unauthorized_response(&e.to_string()))?;
                    // Evaluate authorization result
                    match result {
                        AuthorizationState::Authorized => {
                            request.extensions_mut().insert(token);

                            Ok(request)
                        }
                        AuthorizationState::Denied => {
                            Err(unauthorized_response("Insufficient privileges"))
                        }
                    }
                }
                AnyToken::UserAuth(token) => {
                    // 1. try if token is valid
                    token.encode().map_err(cant_parse)?;

                    let refresh_token = match UserRefreshToken::from_request(&request) {
                        Ok(token) => token,
                        Err(e) => {
                            tracing::error!("No refresh token in request: {e}");
                            let refresh = User::find_by_id(token.get_id(), db)
                                .await
                                .map_err(|_| unauthenticated_response("No refresh token for user"))?
                                .refresh
                                .unwrap_or_default();

                            UserRefreshToken::from_encoded(
                                refresh.as_str(),
                                TokenType::UserRefresh,
                                true,
                            )
                            .map_err(|e| {
                                unauthenticated_response(&format!(
                                    "Could not extract refresh token: {e:?}"
                                ))
                            })?
                        }
                    };
                    let (_, token, refresh_token) =
                        User::verify_and_refresh_auth_token(token, refresh_token, db)
                            .await
                            .map_err(|e| Status::from(e).to_http())?;
                    let auth_data = AuthorizationData {
                        subject: token.role().to_string(),
                        object: request.uri().path().to_string(),
                        action: request.method().to_string(),
                    };

                    let result = enforcer
                        .try_authorized(auth_data)
                        .map_err(|e| unauthorized_response(&e.to_string()))?;
                    // Evaluate authorization result
                    match result {
                        AuthorizationState::Authorized => {
                            request.extensions_mut().insert(token);
                            request.extensions_mut().insert(refresh_token);

                            Ok(request)
                        }
                        AuthorizationState::Denied => {
                            Err(unauthorized_response("Insufficient privileges"))
                        }
                    }
                }
                AnyToken::HostAuth(token) => {
                    // 1. try if token is valid
                    token.encode().map_err(cant_parse)?;

                    let token =
                        Host::verify_auth_token(token).map_err(|e| Status::from(e).to_http())?;

                    let auth_data = AuthorizationData {
                        subject: token.role().to_string(),
                        object: request.uri().path().to_string(),
                        action: request.method().to_string(),
                    };

                    let result = enforcer
                        .try_authorized(auth_data)
                        .map_err(|e| unauthorized_response(&e.to_string()))?;
                    // Evaluate authorization result
                    match result {
                        AuthorizationState::Authorized => {
                            request.extensions_mut().insert(token);

                            Ok(request)
                        }
                        AuthorizationState::Denied => {
                            Err(unauthorized_response("Insufficient privileges"))
                        }
                    }
                }
                _ => Err(unauthorized_response("Invalid token type")),
                /*
                AnyToken::PwdReset(pwd_reset) => pwd_reset.encode().map_err(cant_parse)?,
                 */
            }
        })
    }
}<|MERGE_RESOLUTION|>--- conflicted
+++ resolved
@@ -75,23 +75,39 @@
                 |e| unauthenticated_response(&format!("Could not extract token: {e:?}"));
 
             match token {
-<<<<<<< HEAD
                 AnyToken::PwdReset(token) => {
                     // 1. try if token is valid
-=======
+                    token.encode().map_err(cant_parse)?;
+
+                    let auth_data = AuthorizationData {
+                        subject: token.role().to_string(),
+                        object: request.uri().path().to_string(),
+                        action: request.method().to_string(),
+                    };
+
+                    let result = enforcer
+                        .try_authorized(auth_data)
+                        .map_err(|e| unauthorized_response(&e.to_string()))?;
+                    // Evaluate authorization result
+                    match result {
+                        AuthorizationState::Authorized => {
+                            request.extensions_mut().insert(token);
+
+                            Ok(request)
+                        }
+                        AuthorizationState::Denied => {
+                            Err(unauthorized_response("Insufficient privileges"))
+                        }
+                    }
+                }
                 AnyToken::RegistrationConfirmation(token) => {
->>>>>>> 9c43b757
-                    token.encode().map_err(cant_parse)?;
-
-                    let auth_data = AuthorizationData {
-                        subject: token.role().to_string(),
-                        object: request.uri().path().to_string(),
-                        action: request.method().to_string(),
-                    };
-<<<<<<< HEAD
-
-=======
->>>>>>> 9c43b757
+                    token.encode().map_err(cant_parse)?;
+
+                    let auth_data = AuthorizationData {
+                        subject: token.role().to_string(),
+                        object: request.uri().path().to_string(),
+                        action: request.method().to_string(),
+                    };
                     let result = enforcer
                         .try_authorized(auth_data)
                         .map_err(|e| unauthorized_response(&e.to_string()))?;
