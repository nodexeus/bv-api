--- conflicted
+++ resolved
@@ -54,29 +54,11 @@
 
 #[tokio::test]
 async fn responds_ok_for_delete() {
-<<<<<<< HEAD
-    let db = Arc::new(_before_values.await);
-    let user = db.admin_user().await;
-    let orgs = Org::find_all_by_user(user.id, &db.pool).await.unwrap();
-    let org_id = orgs.first().unwrap().id.to_string();
-    let token =
-        UserAuthToken::create_token_for::<User>(&user, TokenType::UserAuth, TokenRole::User)
-            .unwrap();
-    let request_meta = RequestMeta {
-        id: Some(Uuid::new_v4().to_string()),
-        token: None,
-        fields: vec![],
-        pagination: None,
-    };
-    let inner = DeleteOrganizationRequest {
-        meta: Some(request_meta),
-=======
     let tester = setup::Tester::new().await;
     let user = tester.admin_user().await;
     let org_id = tester.org_for(&user).await.id.to_string();
     let req = blockjoy_ui::DeleteOrganizationRequest {
         meta: Some(tester.meta()),
->>>>>>> 25ced1b1
         id: org_id,
     };
     tester.send_admin(Service::delete, req).await.unwrap();
