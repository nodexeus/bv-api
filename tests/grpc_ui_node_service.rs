--- conflicted
+++ resolved
@@ -1,31 +1,10 @@
 mod setup;
 
-<<<<<<< HEAD
 use api::grpc::blockjoy_ui::{self, node, node_service_client};
 use api::models;
 use tonic::transport;
 
 type Service = node_service_client::NodeServiceClient<transport::Channel>;
-=======
-use api::auth::{JwtToken, TokenRole, TokenType, UserAuthToken};
-use api::grpc::blockjoy_ui::node::Keyfile;
-use api::grpc::blockjoy_ui::node_service_client::NodeServiceClient;
-use api::grpc::blockjoy_ui::{
-    node, CreateNodeRequest, GetNodeRequest, Node as GrpcNode, RequestMeta, UpdateNodeRequest,
-};
-use api::models::{
-    ContainerStatus, Node, NodeChainStatus, NodeCreateRequest, NodeKeyFile, NodeSyncStatus,
-    NodeType, NodeTypeKey, Org, User,
-};
-use setup::setup;
-use sqlx::types::Json;
-use std::sync::Arc;
-use test_macros::*;
-use tonic::transport::Channel;
-use tonic::{Request, Status};
-use uuid::Uuid;
-use validator::HasLen;
->>>>>>> 2f0e66f1
 
 #[tokio::test]
 async fn responds_not_found_without_any_for_get() {
@@ -76,37 +55,16 @@
 
 #[tokio::test]
 async fn responds_ok_with_valid_data_for_create() {
-<<<<<<< HEAD
     let tester = setup::Tester::new().await;
     let blockchain = tester.blockchain().await;
     let host = tester.host().await;
     let user = tester.admin_user().await;
     let org = tester.org_for(&user).await;
-    let node = blockjoy_ui::Node {
-=======
-    let db = Arc::new(_before_values.await);
-    let request_meta = RequestMeta {
-        id: Some(Uuid::new_v4().to_string()),
-        token: None,
-        fields: vec![],
-        pagination: None,
-    };
-    let blockchain = db.blockchain().await;
-    let host = db.test_host().await;
-    let user = db.admin_user().await;
-    let org_id = Org::find_all_by_user(user.id, &db.pool)
-        .await
-        .unwrap()
-        .first()
-        .unwrap()
-        .id
-        .to_string();
-    let key_file = Keyfile {
+    let key_file = node::Keyfile {
         name: "some key".to_string(),
-        content: String::from("lorem ipsum dolor sit amit").into_bytes(),
-    };
-    let node = GrpcNode {
->>>>>>> 2f0e66f1
+        content: "lorem ipsum dolor sit amit".bytes().collect(),
+    };
+    let node = blockjoy_ui::Node {
         id: None,
         host_id: Some(host.id.to_string()),
         org_id: Some(org.id.to_string()),
@@ -119,64 +77,36 @@
         ),
         ip_gateway: Some("192.168.0.1".into()),
         groups: vec![],
-<<<<<<< HEAD
+        staking_status: None,
         sync_status: Some(models::NodeSyncStatus::Unknown as i32),
-        ..Default::default()
-=======
-        staking_status: None,
-        sync_status: Some(NodeSyncStatus::Unknown as i32),
         self_update: None,
         key_files: vec![key_file],
->>>>>>> 2f0e66f1
+        ..Default::default()
     };
     let req = blockjoy_ui::CreateNodeRequest {
         meta: Some(tester.meta()),
         node: Some(node),
     };
-<<<<<<< HEAD
     tester.send_admin(Service::create, req).await.unwrap();
-=======
-    let mut request = Request::new(inner);
-
-    request.metadata_mut().insert(
-        "authorization",
-        format!("Bearer {}", token.to_base64().unwrap())
-            .parse()
-            .unwrap(),
-    );
-    request.metadata_mut().insert(
-        "cookie",
-        format!(
-            "refresh={}",
-            db.user_refresh_token(*token.id()).encode().unwrap()
-        )
-        .parse()
-        .unwrap(),
-    );
-
-    assert_grpc_request! { create, request, tonic::Code::Ok, db, NodeServiceClient<Channel> };
-
-    let files = sqlx::query_as::<_, NodeKeyFile>("select * from node_key_files")
-        .fetch_all(&db.pool)
+    let files = sqlx::query_as::<_, models::NodeKeyFile>("select * from node_key_files")
+        .fetch_all(tester.pool())
         .await
         .unwrap();
     let key_file = files.first().unwrap();
 
     println!("key file: {key_file:?}");
 
-    assert_eq!(files.length(), 1);
-    assert_eq!(key_file.name, "some key".to_string());
->>>>>>> 2f0e66f1
-}
-
-#[tokio::test]
-async fn responds_internal_with_invalid_data_for_create() {
+    assert_eq!(files.len(), 1);
+    assert_eq!(key_file.name, "some key");
+}
+
+#[tokio::test]
+async fn responds_invalid_argument_with_invalid_data_for_create() {
     let tester = setup::Tester::new().await;
     let node = blockjoy_ui::Node {
         // This is required so the test should fail:
         org_id: None,
         status: Some(node::NodeStatus::UndefinedApplicationStatus as i32),
-<<<<<<< HEAD
         r#type: Some(
             models::NodeType::special_type(models::NodeTypeKey::Api)
                 .to_json()
@@ -184,23 +114,6 @@
         ),
         sync_status: Some(models::NodeSyncStatus::Unknown as i32),
         ..Default::default()
-=======
-        address: None,
-        r#type: Some(NodeType::special_type(NodeTypeKey::Api).to_json().unwrap()),
-        version: None,
-        wallet_address: None,
-        block_height: None,
-        node_data: None,
-        ip: None,
-        ip_gateway: None,
-        created_at: None,
-        updated_at: None,
-        groups: vec![],
-        staking_status: None,
-        sync_status: Some(NodeSyncStatus::Unknown as i32),
-        self_update: None,
-        key_files: vec![],
->>>>>>> 2f0e66f1
     };
     let req = blockjoy_ui::CreateNodeRequest {
         meta: Some(tester.meta()),
@@ -254,54 +167,9 @@
 }
 
 #[tokio::test]
-<<<<<<< HEAD
 async fn responds_invalid_argument_with_invalid_data_for_update() {
     let tester = setup::Tester::new().await;
     let node = blockjoy_ui::Node {
-=======
-async fn responds_internal_with_invalid_data_for_update() {
-    let db = Arc::new(_before_values.await);
-    let request_meta = RequestMeta {
-        id: Some(Uuid::new_v4().to_string()),
-        token: None,
-        fields: vec![],
-        pagination: None,
-    };
-    let blockchain = db.blockchain().await;
-    let host = db.test_host().await;
-    let user = db.admin_user().await;
-    let org_id = Org::find_all_by_user(user.id, &db.pool)
-        .await
-        .unwrap()
-        .first()
-        .unwrap()
-        .id;
-    let req = NodeCreateRequest {
-        host_id: host.id,
-        org_id,
-        blockchain_id: blockchain.id,
-        node_type: Json(NodeType::special_type(NodeTypeKey::Validator)),
-        chain_status: NodeChainStatus::Unknown,
-        sync_status: NodeSyncStatus::Syncing,
-        container_status: ContainerStatus::Installing,
-        address: None,
-        wallet_address: None,
-        block_height: None,
-        groups: None,
-        node_data: None,
-        ip_addr: None,
-        ip_gateway: Some("192.168.0.1".to_string()),
-        name: None,
-        version: None,
-        staking_status: None,
-        self_update: false,
-        key_files: vec![],
-    };
-    let db_node = Node::create(&req, &db.pool).await.unwrap();
-    let node = GrpcNode {
-        id: Some(db_node.id.to_string()),
-        name: Some("stri-bu".to_string()),
->>>>>>> 2f0e66f1
         // This should cause an error
         id: None,
         name: Some("stri-bu".to_string()),
