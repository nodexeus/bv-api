mod setup;

<<<<<<< HEAD
use api::grpc::blockjoy_ui::{self, user_service_client, GetUserRequest};
use tonic::transport;

type Service = user_service_client::UserServiceClient<transport::Channel>;
=======
use crate::setup::setup;
use api::auth::{JwtToken, TokenRole, TokenType, UserAuthToken};
use api::grpc::blockjoy_ui::user_service_client::UserServiceClient;
use api::grpc::blockjoy_ui::{
    CreateUserRequest, GetUserRequest, RequestMeta, UpdateUserRequest, User as GrpcUser,
};
use api::models::User;
use base64::encode;
use std::sync::Arc;
use test_macros::before;
use tonic::{transport::Channel, Request, Status};
use uuid::Uuid;
>>>>>>> 7f0987bc

#[tokio::test]
async fn responds_ok_with_valid_token_for_get() {
<<<<<<< HEAD
    let tester = setup::Tester::new().await;
    let req = blockjoy_ui::GetUserRequest {
        meta: Some(tester.meta()),
    };
    tester.send_admin(Service::get, req).await.unwrap();
=======
    let db = Arc::new(_before_values.await);
    let request_meta = RequestMeta {
        id: Some(Uuid::new_v4().to_string()),
        token: None,
        fields: vec![],
        pagination: None,
    };
    let user = db.admin_user().await;
    let token =
        UserAuthToken::create_token_for::<User>(&user, TokenType::UserAuth, TokenRole::User)
            .unwrap();
    let inner = GetUserRequest {
        meta: Some(request_meta),
    };
    let mut request = Request::new(inner);

    request.metadata_mut().insert(
        "authorization",
        format!("Bearer {}", token.to_base64().unwrap())
            .parse()
            .unwrap(),
    );
    request.metadata_mut().insert(
        "cookie",
        format!(
            "refresh={}",
            db.user_refresh_token(*token.id()).encode().unwrap()
        )
        .parse()
        .unwrap(),
    );

    assert_grpc_request! { get, request, tonic::Code::Ok, db, UserServiceClient<Channel> };
>>>>>>> 7f0987bc
}

#[tokio::test]
async fn responds_unauthenticated_without_valid_token_for_get() {
    let tester = setup::Tester::new().await;
    let token = base64::encode("some-invalid-token");
    let req = GetUserRequest {
        meta: Some(tester.meta()),
    };
    let status = tester
        .send_with(Service::get, req, token)
        .await
        .unwrap_err();
    assert_eq!(status.code(), tonic::Code::Unauthenticated);
}

#[tokio::test]
async fn responds_ok_without_token_for_create() {
    let tester = setup::Tester::new().await;
    let user = blockjoy_ui::User {
        id: None,
        email: Some("hugo@boss.com".to_string()),
        first_name: Some("Hugo".to_string()),
        last_name: Some("The Bossman".to_string()),
        created_at: None,
        updated_at: None,
    };
    let req = blockjoy_ui::CreateUserRequest {
        meta: Some(tester.meta()),
        password: "abcde12345".to_string(),
        password_confirmation: "abcde12345".to_string(),
        user: Some(user),
    };
    tester.send(Service::create, req).await.unwrap();
}

#[tokio::test]
async fn responds_error_with_existing_email_for_create() {
<<<<<<< HEAD
    let tester = setup::Tester::new().await;
    let user = tester.admin_user().await;
    let grpc_user = blockjoy_ui::User {
=======
    let db = Arc::new(_before_values.await);
    let request_meta = RequestMeta {
        id: Some(Uuid::new_v4().to_string()),
        token: None,
        fields: vec![],
        pagination: None,
    };
    let user = db.admin_user().await;
    let token =
        UserAuthToken::create_token_for::<User>(&user, TokenType::UserAuth, TokenRole::User)
            .unwrap();
    let grpc_user = GrpcUser {
        id: None,
>>>>>>> 7f0987bc
        email: Some(user.email),
        first_name: Some(user.first_name),
        last_name: Some(user.last_name),
        ..Default::default()
    };
    let req = blockjoy_ui::CreateUserRequest {
        meta: Some(tester.meta()),
        password: "abcde12345".to_string(),
        password_confirmation: "abcde12345".to_string(),
        user: Some(grpc_user),
    };
<<<<<<< HEAD
    let status = tester.send_admin(Service::create, req).await.unwrap_err();
    assert_eq!(status.code(), tonic::Code::InvalidArgument);
=======
    let mut request = Request::new(inner);

    request.metadata_mut().insert(
        "authorization",
        format!("Bearer {}", token.to_base64().unwrap())
            .parse()
            .unwrap(),
    );

    assert_grpc_request! { create, request, tonic::Code::InvalidArgument, db, UserServiceClient<Channel> };
>>>>>>> 7f0987bc
}

#[tokio::test]
async fn responds_error_with_different_pwds_for_create() {
<<<<<<< HEAD
    let tester = setup::Tester::new().await;
    let user = blockjoy_ui::User {
=======
    let db = Arc::new(_before_values.await);
    let request_meta = RequestMeta {
        id: Some(Uuid::new_v4().to_string()),
        token: None,
        fields: vec![],
        pagination: None,
    };
    let user = db.admin_user().await;
    let token =
        UserAuthToken::create_token_for::<User>(&user, TokenType::UserAuth, TokenRole::User)
            .unwrap();
    let grpc_user = GrpcUser {
>>>>>>> 7f0987bc
        id: None,
        email: Some("hugo@boss.com".to_string()),
        first_name: Some("Hugo".to_string()),
        last_name: Some("Boss".to_string()),
        created_at: None,
        updated_at: None,
    };
    let req = blockjoy_ui::CreateUserRequest {
        meta: Some(tester.meta()),
        password: "abcde12345".to_string(),
        password_confirmation: "54321edcba".to_string(),
        user: Some(user),
    };
<<<<<<< HEAD
    let status = tester.send_admin(Service::create, req).await.unwrap_err();
    assert_eq!(status.code(), tonic::Code::InvalidArgument);
=======
    let mut request = Request::new(inner);

    request.metadata_mut().insert(
        "authorization",
        format!("Bearer {}", token.to_base64().unwrap())
            .parse()
            .unwrap(),
    );

    assert_grpc_request! { create, request, tonic::Code::InvalidArgument, db, UserServiceClient<Channel> };
}

#[before(call = "setup")]
#[tokio::test]
async fn responds_permission_denied_with_diff_users_for_update() {
    let db = Arc::new(_before_values.await);
    let request_meta = RequestMeta {
        id: Some(Uuid::new_v4().to_string()),
        token: None,
        fields: vec![],
        pagination: None,
    };
    let user = db.admin_user().await;
    let token =
        UserAuthToken::create_token_for::<User>(&user, TokenType::UserAuth, TokenRole::User)
            .unwrap();
    let grpc_user = GrpcUser {
        id: Some(Uuid::new_v4().to_string()),
        email: Some("hugo@boss.com".to_string()),
        first_name: Some("Hugo".to_string()),
        last_name: Some("Boss".to_string()),
        created_at: None,
        updated_at: None,
    };
    let inner = UpdateUserRequest {
        meta: Some(request_meta),
        user: Some(grpc_user),
    };

    let mut request = Request::new(inner);

    request.metadata_mut().insert(
        "authorization",
        format!("Bearer {}", token.to_base64().unwrap())
            .parse()
            .unwrap(),
    );
    request.metadata_mut().insert(
        "cookie",
        format!(
            "refresh={}",
            db.user_refresh_token(*token.id()).encode().unwrap()
        )
        .parse()
        .unwrap(),
    );

    assert_grpc_request! { update, request, tonic::Code::PermissionDenied, db, UserServiceClient<Channel> };
}

#[before(call = "setup")]
#[tokio::test]
async fn responds_ok_with_equal_users_for_update() {
    let db = Arc::new(_before_values.await);
    let request_meta = RequestMeta {
        id: Some(Uuid::new_v4().to_string()),
        token: None,
        fields: vec![],
        pagination: None,
    };
    let user = db.admin_user().await;
    let token =
        UserAuthToken::create_token_for::<User>(&user, TokenType::UserAuth, TokenRole::User)
            .unwrap();
    let grpc_user = GrpcUser {
        id: Some(user.id.to_string()),
        email: None,
        first_name: Some("Hugo".to_string()),
        last_name: Some("Boss".to_string()),
        created_at: None,
        updated_at: None,
    };
    let inner = UpdateUserRequest {
        meta: Some(request_meta),
        user: Some(grpc_user),
    };

    let mut request = Request::new(inner);

    request.metadata_mut().insert(
        "authorization",
        format!("Bearer {}", token.to_base64().unwrap())
            .parse()
            .unwrap(),
    );
    request.metadata_mut().insert(
        "cookie",
        format!(
            "refresh={}",
            db.user_refresh_token(*token.id()).encode().unwrap()
        )
        .parse()
        .unwrap(),
    );

    assert_grpc_request! { update, request, tonic::Code::Ok, db, UserServiceClient<Channel> };
>>>>>>> 7f0987bc
}<|MERGE_RESOLUTION|>--- conflicted
+++ resolved
@@ -1,79 +1,29 @@
 mod setup;
 
-<<<<<<< HEAD
 use api::grpc::blockjoy_ui::{self, user_service_client, GetUserRequest};
 use tonic::transport;
 
 type Service = user_service_client::UserServiceClient<transport::Channel>;
-=======
-use crate::setup::setup;
-use api::auth::{JwtToken, TokenRole, TokenType, UserAuthToken};
-use api::grpc::blockjoy_ui::user_service_client::UserServiceClient;
-use api::grpc::blockjoy_ui::{
-    CreateUserRequest, GetUserRequest, RequestMeta, UpdateUserRequest, User as GrpcUser,
-};
-use api::models::User;
-use base64::encode;
-use std::sync::Arc;
-use test_macros::before;
-use tonic::{transport::Channel, Request, Status};
-use uuid::Uuid;
->>>>>>> 7f0987bc
 
 #[tokio::test]
 async fn responds_ok_with_valid_token_for_get() {
-<<<<<<< HEAD
     let tester = setup::Tester::new().await;
     let req = blockjoy_ui::GetUserRequest {
         meta: Some(tester.meta()),
     };
     tester.send_admin(Service::get, req).await.unwrap();
-=======
-    let db = Arc::new(_before_values.await);
-    let request_meta = RequestMeta {
-        id: Some(Uuid::new_v4().to_string()),
-        token: None,
-        fields: vec![],
-        pagination: None,
-    };
-    let user = db.admin_user().await;
-    let token =
-        UserAuthToken::create_token_for::<User>(&user, TokenType::UserAuth, TokenRole::User)
-            .unwrap();
-    let inner = GetUserRequest {
-        meta: Some(request_meta),
-    };
-    let mut request = Request::new(inner);
-
-    request.metadata_mut().insert(
-        "authorization",
-        format!("Bearer {}", token.to_base64().unwrap())
-            .parse()
-            .unwrap(),
-    );
-    request.metadata_mut().insert(
-        "cookie",
-        format!(
-            "refresh={}",
-            db.user_refresh_token(*token.id()).encode().unwrap()
-        )
-        .parse()
-        .unwrap(),
-    );
-
-    assert_grpc_request! { get, request, tonic::Code::Ok, db, UserServiceClient<Channel> };
->>>>>>> 7f0987bc
 }
 
 #[tokio::test]
 async fn responds_unauthenticated_without_valid_token_for_get() {
     let tester = setup::Tester::new().await;
     let token = base64::encode("some-invalid-token");
+    let token = setup::DummyToken(&token);
     let req = GetUserRequest {
         meta: Some(tester.meta()),
     };
     let status = tester
-        .send_with(Service::get, req, token)
+        .send_with(Service::get, req, token, setup::DummyRefresh)
         .await
         .unwrap_err();
     assert_eq!(status.code(), tonic::Code::Unauthenticated);
@@ -101,25 +51,9 @@
 
 #[tokio::test]
 async fn responds_error_with_existing_email_for_create() {
-<<<<<<< HEAD
     let tester = setup::Tester::new().await;
     let user = tester.admin_user().await;
     let grpc_user = blockjoy_ui::User {
-=======
-    let db = Arc::new(_before_values.await);
-    let request_meta = RequestMeta {
-        id: Some(Uuid::new_v4().to_string()),
-        token: None,
-        fields: vec![],
-        pagination: None,
-    };
-    let user = db.admin_user().await;
-    let token =
-        UserAuthToken::create_token_for::<User>(&user, TokenType::UserAuth, TokenRole::User)
-            .unwrap();
-    let grpc_user = GrpcUser {
-        id: None,
->>>>>>> 7f0987bc
         email: Some(user.email),
         first_name: Some(user.first_name),
         last_name: Some(user.last_name),
@@ -131,42 +65,14 @@
         password_confirmation: "abcde12345".to_string(),
         user: Some(grpc_user),
     };
-<<<<<<< HEAD
     let status = tester.send_admin(Service::create, req).await.unwrap_err();
     assert_eq!(status.code(), tonic::Code::InvalidArgument);
-=======
-    let mut request = Request::new(inner);
-
-    request.metadata_mut().insert(
-        "authorization",
-        format!("Bearer {}", token.to_base64().unwrap())
-            .parse()
-            .unwrap(),
-    );
-
-    assert_grpc_request! { create, request, tonic::Code::InvalidArgument, db, UserServiceClient<Channel> };
->>>>>>> 7f0987bc
 }
 
 #[tokio::test]
 async fn responds_error_with_different_pwds_for_create() {
-<<<<<<< HEAD
     let tester = setup::Tester::new().await;
     let user = blockjoy_ui::User {
-=======
-    let db = Arc::new(_before_values.await);
-    let request_meta = RequestMeta {
-        id: Some(Uuid::new_v4().to_string()),
-        token: None,
-        fields: vec![],
-        pagination: None,
-    };
-    let user = db.admin_user().await;
-    let token =
-        UserAuthToken::create_token_for::<User>(&user, TokenType::UserAuth, TokenRole::User)
-            .unwrap();
-    let grpc_user = GrpcUser {
->>>>>>> 7f0987bc
         id: None,
         email: Some("hugo@boss.com".to_string()),
         first_name: Some("Hugo".to_string()),
@@ -180,85 +86,34 @@
         password_confirmation: "54321edcba".to_string(),
         user: Some(user),
     };
-<<<<<<< HEAD
     let status = tester.send_admin(Service::create, req).await.unwrap_err();
     assert_eq!(status.code(), tonic::Code::InvalidArgument);
-=======
-    let mut request = Request::new(inner);
-
-    request.metadata_mut().insert(
-        "authorization",
-        format!("Bearer {}", token.to_base64().unwrap())
-            .parse()
-            .unwrap(),
-    );
-
-    assert_grpc_request! { create, request, tonic::Code::InvalidArgument, db, UserServiceClient<Channel> };
 }
 
-#[before(call = "setup")]
 #[tokio::test]
 async fn responds_permission_denied_with_diff_users_for_update() {
-    let db = Arc::new(_before_values.await);
-    let request_meta = RequestMeta {
-        id: Some(Uuid::new_v4().to_string()),
-        token: None,
-        fields: vec![],
-        pagination: None,
-    };
-    let user = db.admin_user().await;
-    let token =
-        UserAuthToken::create_token_for::<User>(&user, TokenType::UserAuth, TokenRole::User)
-            .unwrap();
-    let grpc_user = GrpcUser {
-        id: Some(Uuid::new_v4().to_string()),
+    let tester = setup::Tester::new().await;
+    let grpc_user = blockjoy_ui::User {
+        id: Some(uuid::Uuid::new_v4().to_string()),
         email: Some("hugo@boss.com".to_string()),
         first_name: Some("Hugo".to_string()),
         last_name: Some("Boss".to_string()),
         created_at: None,
         updated_at: None,
     };
-    let inner = UpdateUserRequest {
-        meta: Some(request_meta),
+    let req = blockjoy_ui::UpdateUserRequest {
+        meta: Some(tester.meta()),
         user: Some(grpc_user),
     };
-
-    let mut request = Request::new(inner);
-
-    request.metadata_mut().insert(
-        "authorization",
-        format!("Bearer {}", token.to_base64().unwrap())
-            .parse()
-            .unwrap(),
-    );
-    request.metadata_mut().insert(
-        "cookie",
-        format!(
-            "refresh={}",
-            db.user_refresh_token(*token.id()).encode().unwrap()
-        )
-        .parse()
-        .unwrap(),
-    );
-
-    assert_grpc_request! { update, request, tonic::Code::PermissionDenied, db, UserServiceClient<Channel> };
+    let status = tester.send_admin(Service::update, req).await.unwrap_err();
+    assert_eq!(status.code(), tonic::Code::PermissionDenied);
 }
 
-#[before(call = "setup")]
 #[tokio::test]
 async fn responds_ok_with_equal_users_for_update() {
-    let db = Arc::new(_before_values.await);
-    let request_meta = RequestMeta {
-        id: Some(Uuid::new_v4().to_string()),
-        token: None,
-        fields: vec![],
-        pagination: None,
-    };
-    let user = db.admin_user().await;
-    let token =
-        UserAuthToken::create_token_for::<User>(&user, TokenType::UserAuth, TokenRole::User)
-            .unwrap();
-    let grpc_user = GrpcUser {
+    let tester = setup::Tester::new().await;
+    let user = tester.admin_user().await;
+    let grpc_user = blockjoy_ui::User {
         id: Some(user.id.to_string()),
         email: None,
         first_name: Some("Hugo".to_string()),
@@ -266,29 +121,9 @@
         created_at: None,
         updated_at: None,
     };
-    let inner = UpdateUserRequest {
-        meta: Some(request_meta),
+    let req = blockjoy_ui::UpdateUserRequest {
+        meta: Some(tester.meta()),
         user: Some(grpc_user),
     };
-
-    let mut request = Request::new(inner);
-
-    request.metadata_mut().insert(
-        "authorization",
-        format!("Bearer {}", token.to_base64().unwrap())
-            .parse()
-            .unwrap(),
-    );
-    request.metadata_mut().insert(
-        "cookie",
-        format!(
-            "refresh={}",
-            db.user_refresh_token(*token.id()).encode().unwrap()
-        )
-        .parse()
-        .unwrap(),
-    );
-
-    assert_grpc_request! { update, request, tonic::Code::Ok, db, UserServiceClient<Channel> };
->>>>>>> 7f0987bc
+    tester.send_admin(Service::update, req).await.unwrap();
 }