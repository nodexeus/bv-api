[package]
authors = ["Chris Bruce <chris@lumeo.com>"]
edition = "2021"
name = "api"
publish = false
resolver = "2"
version = "0.1.0"

[profile.release]
codegen-units = 1
lto = true
opt-level = 'z'

[dependencies]
anyhow = "1.0.40"
argon2 = "0.2.0"
axum = "0.6.2"
base64 = "0.13.0"
casbin = { version = "2.0.9", default-features = false, features = ["runtime-tokio", "logging", "incremental", "explain"] }
chrono = {version = "0.4.19", features = ["serde"]}
derive-getters = "0.2.0"
dotenv = "0.15.0"
futures-util = "0.3.21"
h2 = "0.3.13"
handlebars = "4.3.3"
heck = "0.4.0"
http = "0.2.8"
hyper = "0.14.20"
ipnet = "2.5.0"
jsonwebtoken = "7.2.0"
log = "0.4.14"
petname = "1.1.0"
pin-project = "1.0.11"
<<<<<<< HEAD
prost = "0.10.4"
prost-types = "0.10.1"
=======
prost = "0.11.6"
prost-types = "0.11.6"
>>>>>>> 5560150c
rand = "0.8.5"
random-string = "1.0.0"
sendgrid = {version = "0.17.4", default-features = false, features = ["rustls", "async"]}
serde = {version = "1.0.125", features = ["derive"]}
serde_json = { version = "1.0.81", features = ["raw_value"] }
sqlx = {version = "0.6.2", features = ["postgres", "runtime-tokio-rustls", "migrate", "chrono", "uuid", "json", "ipnetwork"]}
strum = "0.24"
strum_macros = "0.24"
thiserror = "1.0.24"
tokio = {version = "1.2.0", default-features = false, features = ["io-util", "sync", "macros", "sync"]}
tokio-stream = { version = "0.1.9", features = ["net"] }
toml = "0.5.9"
tonic = { version = "0.8.3", features = ["tls-roots"] }
tower = { version = "0.4", features = ["tokio", "tracing", "util"] }
tower-http = {version = "0.3.2", features = ["cors", "trace", "compression-gzip", "auth"]}
tracing = "0.1.34"
tracing-subscriber = {version = "0.3.11", features = ["env-filter"]}
uuid = {version = "1.2.1", features = ["serde", "v4"]}
validator = {version = "0.13.0", features = ["derive"]}

[dev-dependencies]
hyper = {version = "0.14.18", features = ["full"]}
temp-env = "0.3.1"
tempfile = "3.3.0"
test_macros = {git = "https://github.com/blockjoy/test-macros/"}

[build-dependencies]
tonic-build = "0.8.3"<|MERGE_RESOLUTION|>--- conflicted
+++ resolved
@@ -31,13 +31,8 @@
 log = "0.4.14"
 petname = "1.1.0"
 pin-project = "1.0.11"
-<<<<<<< HEAD
-prost = "0.10.4"
-prost-types = "0.10.1"
-=======
 prost = "0.11.6"
 prost-types = "0.11.6"
->>>>>>> 5560150c
 rand = "0.8.5"
 random-string = "1.0.0"
 sendgrid = {version = "0.17.4", default-features = false, features = ["rustls", "async"]}
